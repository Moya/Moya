--- conflicted
+++ resolved
@@ -24,15 +24,10 @@
     public let sampleResponse: EndpointSampleResponse
     public let parameters: [String: AnyObject]
     public let parameterEncoding: Moya.ParameterEncoding
-<<<<<<< HEAD
-    public let httpHeaderFields: [String: String]
-    
-=======
     public let httpHeaderFields: [String: AnyObject]
 
->>>>>>> c04bb8fb
     /// Main initializer for Endpoint.
-    public init(URL: String, sampleResponse: EndpointSampleResponse, method: Moya.Method = Moya.Method.GET, parameters: [String: AnyObject] = [String: AnyObject](), parameterEncoding: Moya.ParameterEncoding = .URL, httpHeaderFields: [String: String] = [String: String]()) {
+    public init(URL: String, sampleResponse: EndpointSampleResponse, method: Moya.Method = Moya.Method.GET, parameters: [String: AnyObject] = [String: AnyObject](), parameterEncoding: Moya.ParameterEncoding = .URL, httpHeaderFields: [String: AnyObject] = [String: AnyObject]()) {
         self.URL = URL
         self.sampleResponse = sampleResponse
         self.method = method
@@ -52,8 +47,8 @@
     }
 
     /// Convenience method for creating a new Endpoint with the same properties as the receiver, but with added HTTP header fields.
-    public func endpointByAddingHTTPHeaderFields(httpHeaderFields: [String: String]) -> Endpoint<T> {
-        var newHTTPHeaderFields = self.httpHeaderFields ?? [String: String]()
+    public func endpointByAddingHTTPHeaderFields(httpHeaderFields: [String: AnyObject]) -> Endpoint<T> {
+        var newHTTPHeaderFields = self.httpHeaderFields ?? [String: AnyObject]()
         for (key, value) in httpHeaderFields {
             newHTTPHeaderFields[key] = value
         }
@@ -65,21 +60,9 @@
 /// Extension for converting an Endpoint into an NSURLRequest.
 extension Endpoint {
     public var urlRequest: NSURLRequest {
-        let request: NSMutableURLRequest = NSMutableURLRequest(URL: NSURL(string: URL)!)
+        var request: NSMutableURLRequest = NSMutableURLRequest(URL: NSURL(string: URL)!)
         request.HTTPMethod = method.method().rawValue
         request.allHTTPHeaderFields = httpHeaderFields
         return parameterEncoding.parameterEncoding().encode(request, parameters: parameters).0
     }
-}
-
-/// Required for making Endpoint conform to Equatable.
-public func ==<T>(lhs: Endpoint<T>, rhs: Endpoint<T>) -> Bool {
-    return lhs.urlRequest.isEqual(rhs.urlRequest)
-}
-
-/// Required for using Endpoint as a key type in a Dictionary.
-extension Endpoint: Equatable, Hashable {
-    public var hashValue: Int {
-        return urlRequest.hash
-    }
 }