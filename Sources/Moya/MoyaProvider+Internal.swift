--- conflicted
+++ resolved
@@ -59,24 +59,12 @@
             }
 
             let networkCompletion: Moya.Completion = { result in
-<<<<<<< HEAD
-                if self.trackInflights {
-                    self.inflightRequests[endpoint]?.forEach { $0(result) }
-
-                    objc_sync_enter(self)
-                    self.inflightRequests.removeValue(forKey: endpoint)
-                    objc_sync_exit(self)
-                } else {
-                    pluginsWithCompletion(result)
-                }
-=======
               if self.trackInflights {
                 self.inflightRequests[endpoint]?.forEach { $0(result) }
                 self.internalInflightRequests.removeValue(forKey: endpoint)
               } else {
                 pluginsWithCompletion(result)
               }
->>>>>>> 2dc1da50
             }
 
             cancellableToken.innerCancellable = self.performRequest(target, request: request, callbackQueue: callbackQueue, progress: progress, completion: networkCompletion, endpoint: endpoint, stubBehavior: stubBehavior)
