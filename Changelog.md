# Next

<<<<<<< HEAD
### Changed
- Moya's Swift version is now Swift 5.1. [#1931](https://github.com/Moya/Moya/pull/1931) by [@BasThomas](https://github.com/BasThomas).
=======
# [14.0.0-beta.5] - 2019-10-27

### Changed
- **Breaking Change** Minimum version of `Alamofire` is now 5.0.0-rc.3. [#1944](https://github.com/Moya/Moya/pull/1944) by [@sunshinejr](https://github.com/sunshinejr).

# [14.0.0-beta.4] - 2019-10-05

### Removed
- **Breaking Change** Removed Combine extensions for now. Due to problems with weak-linking the framework, it's too difficult to support it with ease using all package managers and also without breaking backwards-compatibility. Probably gonna introduce it once we only support Xcode 11. [#1933](https://github.com/Moya/Moya/pull/1933) by [@sunshinejr](https://github.com/sunshinejr)
>>>>>>> 16f89f5c

# [14.0.0-beta.3] - 2019-09-27

### Fixed
- Fixed an issue with displaying cURL-formatted request in `NetworkLoggerPlugin`. [#1916](https://github.com/Moya/Moya/pull/1916) by [@sunshinejr](https://github.com/sunshinejr).
- Fixed an issue that wouldn't display stubbed response body in `NetworkLoggerPlugin`. [#1916](https://github.com/Moya/Moya/pull/1916) by [@sunshinejr](https://github.com/sunshinejr).
- Fixed an issue where Carthage users using Xcode 11 couldn't install Moya 14. We added weak-linking for the xcodeproj so you might need additional steps for Xcode 10 + Carthage + Moya 14.* users. [#1920](https://github.com/Moya/Moya/pull/1920) by [@fredpi](https://github.com/fredpi) and [@sunshinejr](https://github.com/sunshinejr).
- Fixed an issue that wouldn't persist `URLRequest` changes (created by plugins) when stubbed. [#1921](https://github.com/Moya/Moya/pull/1921) by [@sunshinejr](https://github.com/sunshinejr).
- Fixed an issue with SPM integration - it no longer fetches testing libraries and also doesn't create runtime/Xcode Preview crashes. [#1923](https://github.com/Moya/Moya/pull/1923) by [@sunshinejr](https://github.com/sunshinejr).

# [14.0.0-beta.2] - 2019-09-09

### Changed
- **Breaking Change** Minimum version of `Alamofire` is now 5.0.0-rc.2. [#1912](https://github.com/Moya/Moya/pull/1912) by [@sunshinejr](https://github.com/sunshinejr).

## Added
- Combine support! [#1904](https://github.com/Moya/Moya/pull/1904) by [@sunshinejr](https://github.com/sunshinejr).
- Very raw SPM testing support! Thanks to the work on OHHTTPStubs, we can finally start using `swift test` again. [#1896](https://github.com/Moya/Moya/pull/1896) by [@sunshinejr](https://github.com/sunshinejr).

### Changed
- **Breaking Change** Minimum version of `Alamofire` is now 5.0.0-rc.1. [#1909](https://github.com/Moya/Moya/pull/1909) by [@sunshinejr](https://github.com/sunshinejr).
- **Breaking Change** The NetworkLoggerPlugin have been reworked to allow more customization about the logged request's components. [#1894](https://github.com/Moya/Moya/pull/1894) by [@amaurydavid](https://github.com/amaurydavid).
- **Breaking Change** Bumped ReactiveSwift version to 6.1.0. This should only affect Carthage users, but you'll probably want to use 6.1.0 in all of your Xcode 11 projects. [#1896](https://github.com/Moya/Moya/pull/1896) by [@sunshinejr](https://github.com/sunshinejr).
- `NetworkLoggerPlugin` now logs error when available (using `LogOptions.verbose` or specyfing `errorResponseBody` in your `LogOptions`). [#1880](https://github.com/Moya/Moya/pull/1880) by [@amaurydavid](https://github.com/amaurydavid).

# [14.0.0-alpha.2] - 2019-08-01

## Added
- `RequestType` now has `sessionHeaders`! These are the headers that are added when the request is added to a session. [#1878](https://github.com/Moya/Moya/pull/1878) by [@sunshinejr](https://github.com/sunshinejr).

### Changed
- **Breaking Change** Minimum target version are now in line with Alamofire 5. iOS: 10.0, tvOS: 10.0, macOS: 10.12, watchOS: 3.0. [#1810](https://github.com/Moya/Moya/pull/1810) by [@sunshinejr](https://github.com/sunshinejr).
- **Breaking Change** Minimum version of `Alamofire` is now 5.0.0-beta.7. [#1810](https://github.com/Moya/Moya/pull/1810) by [@sunshinejr](https://github.com/sunshinejr).
- **Breaking Change** Removed `Result` depndency in favor of `Result` introduced in Swift 5. [#1858](https://github.com/Moya/Moya/pull/1858) by [@larryonoff](https://github.com/larryonoff).
- **Breaking Change** Added `TargetType` parameter in the output of `NetworkLoggerPlugin`. [#1866](https://github.com/Moya/Moya/pull/1866) by [@hasankose](https://github.com/hasankose).
- `NetworkLoggerPlugin` uses the newly added `sessionHeaders` and now logs all the headers that the request will produce. [#1878](https://github.com/Moya/Moya/pull/1878) by [@sunshinejr](https://github.com/sunshinejr).

# [14.0.0-alpha.1] - 2019-05-14

### Changed
- **Breaking Change** Minimum version of `RxSwift` is now 5.0. [#1846](https://github.com/Moya/Moya/pull/1846) by [@LucianoPAlmeida](https://github.com/LucianoPAlmeida).
- **Breaking Change** Minimum version of `ReactiveSwift` is now 6.0. [#1849](https://github.com/Moya/Moya/pull/1849) by [@sunshinejr](https://github.com/sunshinejr).``

# [13.0.1] - 2019-05-01

### Fixed
- Fixed a problem where, while using stubbed responses, Moya would generate weird cancellation errors in the console. [#1841](https://github.com/Moya/Moya/pull/1841) by [@sunshinejr](https://github.com/sunshinejr).

# [13.0.0] - 2019-04-10

# [13.0.0-beta.1] - 2019-03-31

### Changed
- **Breaking Change** `.mapImage()` extension on `Single` and `Observable` now returns non-optional image. [#1789](https://github.com/Moya/Moya/pull/1789), [#1799](https://github.com/Moya/Moya/pull/1799) by [@bjarkehs](https://github.com/bjarkehs) and [@sunshinejr](https://github.com/sunshinejr).
- **Breaking Change** Minimum version of `ReactiveSwift` is now 5.0. [#1817](https://github.com/Moya/Moya/pull/1817) by [@larryonoff](https://github.com/larryonoff).
- **Breaking Change** Minimum version of `Result` is now 4.1. [#1817](https://github.com/Moya/Moya/pull/1817) by [@larryonoff](https://github.com/larryonoff).
- **Breaking Change** Updated project to Swift 5.0. [#1827](https://github.com/Moya/Moya/pull/1827) by [@sunshinejr](https://github.com/sunshinejr).
- Updated project to support Xcode 10.2. [#1826](https://github.com/Moya/Moya/pull/1826) by [@larsschwegmann](https://github.com/larsschwegmann).
- `MoyaError` now conforms to `CustomNSError` protocol, makes underlying errors available in its user-info dictionary. [#1783](https://github.com/Moya/Moya/pull/1783) by [@dpoggi](https://github.com/dpoggi).

### Fixed
- Fixed `Progress` object on responses that did not specify correct `Content-Length` header. Now, whenever there is no valid header, the progress will be 0.0 until the completion of the request. Also, the `completed` property is now `true` only when the response was serialized, we do not rely on progress being 1.0 anymore. [#1815](https://github.com/Moya/Moya/pull/1815) by [@sunshinejr](https://github.com/sunshinejr).

### Removed
- **Breaking change** Removed `validate` on `TargetType`. It was deprecated in Moya 11, use `validationType` instead. [#1828](https://github.com/Moya/Moya/pull/1828) by [@sunshinejr](https://github.com/sunshinejr).

# [12.0.1] - 2018-11-19

# [12.0.0] - 2018-11-18

### Changed
- **Breaking Change** Minimum watchOS deployment target for Moya is now 3.0. [#1758](https://github.com/Moya/Moya/pull/1769) by [@SD10](https://github.com/SD10).
- Fix warnings generated by Xcode 10. Updated project to Swift 4.2 [#1740](https://github.com/Moya/Moya/pull/1740) by [@lexorus](https://github.com/lexorus)

# [12.0.0-beta.1] - 2018-08-07

### Added
- **Breaking Change** Added `.custom(String)` authorization case to `AuthorizationType` inside `AccessTokenPlugin`. [#1611](https://github.com/Moya/Moya/pull/1611) by [@SeRG1k17](https://github.com/SeRG1k17).

### Changed
- **Breaking Change** Minimum version of `ReactiveSwift` is now 4.0. [#1668](https://github.com/Moya/Moya/pull/1668) by [@sunshinejr](https://github.com/sunshinejr).

- **Breaking Change** Minimum version of `Result` is now 4.0. [#1668](https://github.com/Moya/Moya/pull/1668) by [@sunshinejr](https://github.com/sunshinejr).

- **Breaking Change** Changed `Response`s filter method parameter to use a generic `RangeExpression` that accepts any range type. [#1624](https://github.com/Moya/Moya/pull/1624) by [@LucianoPAlmeida](https://github.com/LucianoPAlmeida).

- **Breaking Change** Changed `AccessTokenPlugin`'s initializer to no longer use an `@autoclosure` for the `tokenClosure` parameter. [#1611](https://github.com/Moya/Moya/pull/1611) by [@SeRG1k17](https://github.com/SeRG1k17).

# [11.0.2] - 2018-04-01
### Fixed
- Fixed Carthage compatibility by disabling the SwiftLint build phase in release builds. [#1619](https://github.com/Moya/Moya/pull/1619) by [@Dschee](https://github.com/Dschee).

# [11.0.1] - 2018-02-26
### Fixed
- Fixed Alamofire validation not being performed on `.uploadMultipart` requests.
  [#1591](https://github.com/Moya/Moya/pull/1591) by [@SD10](https://github.com/SD10).
- Fixed Alamofire validation not being performed on stubbed requests.
  [#1593](https://github.com/Moya/Moya/pull/1593) by [@SD10](https://github.com/sd10).

# [11.0.0] - 2018-02-07
- No changes

# [11.0.0-beta.2] - 2018-01-27
## Changed
- **Breaking Change** Removed generic from `Endpoint`. See #1524 for discussion. [#1529](https://github.com/Moya/Moya/pull/1529) by @[zhongwuzw](https://github.com/zhongwuzw).

# [11.0.0-beta.1] - 2018-01-10
### Added
- **Breaking Change** Added a `.requestCustomJSONEncodable` case to `Task`. [#1443](https://github.com/Moya/Moya/pull/1443) by [@evgeny-sureev](https://github.com/evgeny-sureev).
- **Breaking Change** Added `failsOnEmptyData` boolean support for the `Decodable` map functions. [#1508](https://github.com/Moya/Moya/pull/1508) by [@jeroenbb94](https://github.com/Jeroenbb94).

### Changed
- **Breaking Change** Updated minimum version of `ReactiveSwift` to 3.0.
  [#1470](https://github.com/Moya/Moya/pull/1470) by [@larryonoff](https://github.com/larryonoff).
- **Breaking Change** Changed the `validate` property of `TargetType` to use new `ValidationType` enum representing valid status codes. [#1505](https://github.com/Moya/Moya/pull/1505) by [@SD10](https://github.com/sd10), [@amaurydavid](https://github.com/amaurydavid). 

# [10.0.2] - 2018-01-26
### Fixed
- Fixed a bug where modifying `.uploadMultipart`, `.uploadCompositeMultipart`, `.uploadFile`, `.downloadDestination`, and `.downloadParameters` tasks through an `endpointClosure` has no effect on the final request.
  [#1550](https://github.com/Moya/Moya/pull/1550) by [@SD10](https://github.com/sd10), [@sunshinejr](https://github.com/sunshinejr).
- Fixed a bug where `URLEncoding.httpBody` wasn't allowed as `bodyEncoding` in `Task.requestCompositeParameters()`. [#1557](https://github.com/Moya/Moya/pull/1557) by [@sunshinejr](https://github.com/sunshinejr).

# [10.0.1] - 2017-11-23
### Fixed
- Fixed a bug that `Decodable` mapping to object other than Array and Dictionary in a key path cause crash. [#1405](https://github.com/Moya/Moya/pull/1405) by [@ufosky](https://github.com/ufosky).
- Fixed a bug with missing Content-Type header when using `.requestJSONEncodable` [#1410](https://github.com/Moya/Moya/pull/1410) by [@Vict0rS](https://github.com/Vict0rS).
- Fixed linker settings, enabling RxMoya and ReactiveMoya to be used in app extensions [#1417](https://github.com/Moya/Moya/pull/1417) by [@spookyvision](https://github.com/spookyvision/).
- Fixed carthage OS X not targeting 10.10 [#1444](https://github.com/Moya/Moya/pull/1444) by [@lucas34](https://github.com/lucas34).

# [10.0.0] - 2017-10-21
### Fixed
- Fixed a bug that `Decodable` mapping won't decode nested JSON array in a key path [#1382](https://github.com/Moya/Moya/pull/1382) by [@devxoul](https://github.com/devxoul).

# [10.0.0-beta.1] - 2017-10-08
### Added
- **Breaking Change** Added a `.parameterEncoding` case to `MoyaError`. [#1248](https://github.com/Moya/Moya/pull/1248) by [@SD10](https://github.com/SD10).
- **Breaking Change** Added an `.objectMapping` case to `MoyaError`. [#1335](https://github.com/Moya/Moya/pull/1335) by [@devxoul](https://github.com/devxoul).
- **Breaking Change** Added an`.encodableMapping` case to `MoyaError`. [#1349](https://github.com/Moya/Moya/pull/1349) by [@LeLuckyVint](https://github.com/LeLuckyVint), [@afonsograca](https://github.com/afonsograca) and [@sunshinejr](https://github.com/sunshinejr).
- **Breaking Change** Added a `.requestJSONEncodable` case to `Task`. [#1349](https://github.com/Moya/Moya/pull/1349) by [@LeLuckyVint](https://github.com/LeLuckyVint), [@afonsograca](https://github.com/afonsograca) and [@sunshinejr](https://github.com/sunshinejr).
- Added a `Decodable` object mapping methods to `Moya.Response`. [#1335](https://github.com/Moya/Moya/pull/1335) by [@devxoul](https://github.com/devxoul).

### Changed
- **Breaking Change** Changed `Endpoint.init` so it doesn't have any default arguments (removing default argument `.get` for `method` parameter and `nil` for  `httpHeaderFields` parameter). [#1289](https://github.com/Moya/Moya/pull/1289) by [@sunshinejr](https://github.com/sunshinejr).
- **Breaking Change** Changed `NetworkActivityPlugin` so its `networkActivityClosure` has now `target: TargetType` argument in addition to `change: NetworkActivityChangeType`. [#1290](https://github.com/Moya/Moya/pull/1290) by [@sunshinejr](https://github.com/sunshinejr).
- **Breaking Change** Changed `Endpoint`'s `urlRequest` property to `urlRequest()` a throwing method. [#1248](https://github.com/Moya/Moya/pull/1248) by [@SD10](https://github.com/SD10).

### Removed
- **Breaking Change** Removed `RxMoyaProvider` and `ReactiveSwiftMoyaProvider`. [#1320](https://github.com/Moya/Moya/pull/1320) by [@SD10](https://github.com/SD10)

### Fixed
- Fixed a `MoyaProvider+Rx` self-retaining bug in `requestWithProgress`. [#1311](https://github.com/Moya/Moya/pull/1311) by [@AndrewSB](https://github.com/AndrewSB).

# [9.0.0] - 2017-09-04
- Removed default value for task from `Endpoint` initializer

# [9.0.0-beta.1] - 2017-08-26
### Changed
- **Breaking Change** Replaced `parameters` & `parameterEncoding` in `TargetType` with extended `Task` cases.
- **Breaking Change** Flattened `UploadType` and `DownloadType` into `Task` cases.
- **Breaking Change** Replaced `shouldAuthorize: Bool` in `AccessTokenAuthorizable` with `authorizationType: AuthorizationType`.
- **Breaking Change** Replaced `token` in `AccessTokenPlugin` with `tokenClosure`.
- **Breaking Change** `TargetTypes` no longer receive the `Authorization: Bearer <token>` header by default when using `AccessTokenPlugin`.

### Added
- Added Swift 4.0 support for Moya core (without RxSwift/ReactiveSwift extensions for now).
- Added all the `filter`/`map` operators that were available for `Observable<Response>` to `Single<Response>` as well.
- Added `AuthorizationType` to `AccessTokenAuthorizable` representing request headers of `.none`, `.basic`, and `.bearer`.
- Added tests for `Single<Response>` operators.
- Added `Progress` object into the response when calling progress callback on completion.
- Added tests for creating `URLRequest` from `Task`.

### Fixed
- Fixed a bug where you weren't notified on progress callback for data request.

# [9.0.0-alpha.1] - 2017-0729
### Changed
- **Breaking Change** Added support to get the response (if any) from `MoyaError`.
- **Breaking Change** Added `headers` to `TargetType`.
- **Breaking Change** Updated `RxMoyaProvider.request` to return a [`Single<Request>`](https://github.com/ReactiveX/RxSwift/pull/1123).
- **Breaking Change** Updated `Moya.Response`'s `response`to use an `HTTPURLResponse` instead of a `URLResponse`.
- **Breaking Change** Renamed all occurrences of `queue` to `callbackQueue`.
- **Breaking Change** Deprecated `ReactiveSwiftMoyaProvider` and `RxSwiftMoyaProvider`. Use `MoyaProvider` with reactive properties now: `provider.reactive._`, `provider.rx._`. In case you were subclassing reactive providers, please take a look at [this PR from Eidolon](https://github.com/artsy/eidolon/pull/669). It covers migration from subclassing given providers, to usage by composition.
- **Breaking Change** Removed parameter name in `requestWithProgress` for `ReactiveSwiftMoyaProvider`.
- **Breaking Change** Removed deprecated in Moya 8.0.0: `Moya.Error`, `endpointByAddingParameters(parameters:)`, `endpointByAddingHttpHeaderFields(httpHeaderFields:)`, `endpointByAddingParameterEncoding(newParameterEncoding:)`, `endpointByAdding(parameters:httpHeaderFields:parameterEncoding)`, `StructTarget`, `filterStatusCodes(range:)`, `filterStatusCode(code:)`, `willSendRequest(request:target:)`, `didReceiveResponse(result:target:)`, `ReactiveCocoaMoyaProvider`, `ReactiveSwiftMoyaProvider.request(token:)`.

### Added
- Added optional callback queue parameter to reactive providers.
- Added public `URL(target:)` initializator that creates url from `TargetType`.
- Added an optional `requestDataFormatter`in `NetworkLoggerPlugin` to allow the client to interact with the request data before logging it.

### Fixed
- Fixed a bug where you would have two response events in `requestWithProgress` method on `ReactiveSwift` module.
- Enabled the "Allow app extension API only" flag.

- Updated minimum version of `RxSwift` to `3.3`.
- Updated minimum version of `ReactiveSwift` to 2.0.

# [8.0.5] - 2017-05-26
### Fixed
- Fixed a bug where you would have two response events in `requestWithProgress` method on RxMoya module.

# [8.0.4] - 2017-05-09
### Changed
- Bumped minimum version of ReactiveSwift to 1.1.
- Changed use of deprecated `DateSchedulerProtocol` to `DateScheduler`.
- Move project to using a single target for all platforms.
- Changed default endpoint creation to only append `path` to `baseURL` when `path` is not empty.

# [8.0.3] - 2017-03-13
### Fixed
- Fixed `reversedPrint` arguments for output.
- Fixed memory leak when request with stub.

### Changed
- Changed `Moya.Error` to `MoyaError` in `MoyaAvailablity` for Swift 3.1 compatibility.

# [8.0.2] - 2017-02-01
### Changed
- Changed dependency pinning to rely only on major versions.

# [8.0.1] - 2017-01-21
### Fixed
- Fixed an issue where `RxMoyaProvider` never sends `next` or errors if it's disposed before a subscription is made.

# [8.0.0] - 2017-01-04
### Changed
- **Breaking Change** Renamed `Moya.Error` to `MoyaError`.
- **Breaking Change** Renamed `verbose` in the NetworkLoggerPlugin to `isVerbose`.
- **Breaking Change** `TargetType` now specifies its `ParameterEncoding`.
- **Breaking Change** Removed unused `Moya.Error.data`.
- **Breaking Change** Renamed `adding(newHttpHeaderFields:)` to `adding(newHTTPHeaderFields:)`.

### Added
- Supported the Swift package manager
- Added `AccessTokenPlugin` for easier authorization.
- Added `AccessTokenAuthorizable` protocol for optionally controlling the authorization behavior of `TargetType`s when using `AccessTokenPlugin`.
- Added availability tags for renamed functions included in the Swift 3 migration.
- `Moya.Error` now conforms to `LocalizedError` protocol.
- Added documentation for `TargetType` and associated data structures.
- Re-add `MultiTarget` to project.

### Changed
- Adopted an SPM-compatible project structure.
- Moved tests to Moya.xcodeproj.

# [8.0.0-beta.6] - 2016-12-14
### Changed
- **Breaking Change** Renamed `ReactiveCocoaMoyaProvider` to `ReactiveSwiftMoyaProvider`.
- **Breaking Change** Renamed `PluginType` functions to comply with Swift 3 design guideline:
  - `willSendRequest` renamed to `willSend`.
  - `didReceiveResponse` renamed to `didReceive`.
- **Breaking Change** Renamed `filterStatusCodes(:)` to `filter(statusCodes:)` (and `filterStatusCode(:)` to `filter(statusCode:)`).
- **Breaking Change** Renamed `request(token:)` to simply `request(:_)` (ReactiveSwift).
- **Breaking Change** Renamed `notifyPluginsOfImpendingStub(request:)` to `notifyPluginsOfImpendingStub(for:)`.
- Renamed the `ReactiveCocoa` subspec to `ReactiveSwift`.
- `PluginType` can now modify requests and responses through `prepare` and `process`

# [8.0.0-beta.5] - 2016-11-29
### Changed
- **Breaking Change** Renamed `cancelled` in the `Cancellable` protocol to `isCancelled`.
- **Breaking Change** Renamed `URL` in `Endpoint` to `url`.
- **Breaking Change** Renamed `StructTarget` to `MultiTarget`.
- Demo project has been updated with new DemoMultiTarget target, new project
  structure and more.

### Added
- Readded support for iOS 8 and macOS 10.10.
- Added _validate_ option in `TargetType`, to allow enabling Alamofire automatic validation on requests.
- Added `mapString(atKeyPath:)` to `Response`, `SignalProducerProtocol`, and `ObservableType`

# [8.0.0-beta.4] - 2016-11-08
### Changed
- **Breaking Change** Made some `class func`s [mimicking enum cases](https://github.com/Moya/Moya/blob/master/Source/Moya.swift#L117-L133) lowercased.
- Updates for RxSwift 3.0 final release.

### Added
- Added default empty implementation for `willSendRequest` and `didReceiveResponse` in `PluginType`.
- Use `String(data:encoding:)` instead of `NSString(data:encoding:)` while converting `Data` to `String`.

# [8.0.0-beta.3] - 2016-10-17
### Changed
- **Breaking Change** Throw dedicated `Error.jsonMapping` when `mapJSON` fails to parse JSON.
- **Breaking Change** Renamed `endpointByAddingHTTPHeaders` to `adding(newHttpHeaderFields:)`.
- **Breaking Change** Renamed `endpointByAddingParameters` to `adding(newParameters:)`.
- **Breaking Change** Renamed `endpointByAddingParameterEncoding` to `adding(newParameterEncoding:)`.
- **Breaking Change** Renamed `endpointByAdding(parameters:httpHeaderFields:parameterEncoding)` to `adding(parameters:httpHeaderFields:parameterEncoding)`.
- **Breaking Change** Changed HTTP verbs enum to lowercase.
- `urlRequest` property of `Endpoint` is now truly optional. The request will fail if the `urlRequest` turns out to be nil and a `requestMapping` error will be returned together with the problematic url.
- **Breaking Change** Made RxMoya & ReactiveMoya frameworks dependant on Moya framework, making them slimmer and not re-including Moya source in the Reactive extensions. ([PR](https://github.com/Moya/Moya/pull/563))
- Removed the unused `StreamRequest` typealias that was causing watchOS failures.

### Fixed
- Fixes download requests never calling the completion block.

### Added
- Added a new internal Requestable protocol.
- Added a new case to `SampleResponseClosure` which allows mocking of the whole `URLResponse`.
- Added a test for new `SampleResponseClosure` case.

# [8.0.0-beta.2] - 2016-09-22
### Changed
- **Breaking Change** Transition from ReactiveCocoa to ReactiveSwift. ([PR](https://github.com/Moya/Moya/pull/661))

# [8.0.0-beta.1] - 201609-19
### Changed
- **Breaking Change** Support for `Swift 3` in favor of `Swift 2.x`.
- **Breaking Change** `fileName` and `mimeType` are now optional properties on a MultipartFormData object.
- Correct Alamofire `appendBodyPart` method id called in MultipartFormData.
- **Breaking Change** Removes `multipartBody` from TargetType protocol and adds a `task` instead.
- **Breaking Change** Successful Response instances that have no data with them are now being converted to `.Success` `Result`s.

### Added
- Adds Download and Upload Task type support to Moya.
- Added `supportsMultipart` to the `Method` type, which helps determine whether to use `multipart/form-data` encoding.
- Added `PATCH` and `CONNECT` to the `Method` cases which support multipart encoding.
- Added `request` for `Response`.

### Fixed
- Corrects SwiftLint warnings.
- Separates `Moya.swift` into multiple files.
- Updated `mapJSON` API to include an optional named parameter `failsOnEmptyData:` that when overridden returns an empty `NSNull()` result instead of throwing an error when the response data is empty.


# [7.0.4] - 2016-12-07
### Fixed
- Fixes bug for MultipartFormData constructor in Swift 2.3 where fields and files were given a mimetype, forcing them both to be added to the 'files' section.
- Multipart form constructor contains optional Strings

# [7.0.3] - 2016-09-15
### Added
- Carthage support for Swift 2.3.

# [7.0.2] - 2016-09-14
### Added
- Swift 2.3 support.

# [7.0.1] - 2016-09-13

- Identical to 7.0.0, see [#594](https://github.com/Moya/Moya/pull/594) for an explanation.

# [7.0.0] - 2016-07-14
### Changed
- **Breaking Change** Drops support for `RACSignal`.
- **Breaking Change** Changes `Moya.Error.Underlying` to have `NSError` instead of `ErrorType`.
- **Breaking Change** Implements inflights tracking by adding `trackInflights = true` to your provider.
- **Breaking Change** Changes `MoyaProvider.RequestClosure` to have `Result<NSURLRequest, Moya.Error> -> Void` instead of `NSURLRequest -> Void` as a `done` closure parameter.
- **Breaking Change** New community guidelines.
- New multipart file upload.
- New cURL-based logging plugin.
- Moves from OSSpinLock to `dispatch_semaphor` to avoid deadlocks.

### Added
- Integrates Danger into the repo.

### Fixed
- Fixes a xcodeproj referencing bug introduced by the new cURL-based logging plugin.
- Calls completion even when cancellable token is canceled

# [6.5.0] - 2016-05-26
### Added
- Added `queue` parameter to `request` and `sendRequest`. This open up option to use other queue instead of main queue for response callback.

# [6.4.0] - 2016-04-02
### Changed
- Makes `convertResponseToResult` public to make use of this method when dealing with Alamofire directly
- Updates to ReactiveCocoa 4.1
- Updates to Result 2.0

# [6.3.1] - 2016-03-25
### Changed
- Updates for Swift 2.2 / Xcode 7.3 compatibility.

# [6.3.0] - 2016-03-16
### Fixed
- Fixed endpoint setup when adding `parameters` or `headers` when `parameters` or `headers` or nil.

### Added
- Adds StructTarget for using Moya with structs.

# [6.2.0] - 2016-02-26
### Added
- Adds `response` computed property to `Error` type, which yields a Response object if available.
- Added URLEncodedInURL to ParameterEncoding.
- Adds convenience `endpointByAdding` method.

### Changed
- Remove our own implementation of `ParameterEncoding` and make it a `public typealias` of `Alamofire.ParameterEncoding`.

# [6.1.3] - 2016-02-01
### Changed
- Updated to ReactiveCocoa 4.0 final.

### Added
- Added formatter parameter to plugin for pretty-printing response data. See #392.

# [6.1.2] - 2016-01-28
### Added
- Compatibility with RxSwift 2.x.

# [6.1.1] - 2016-01-17
### Added
- Compatibility with RxSwift 2.1.x.

# [6.1.0] - 2016-01-26
### Changed 
- The built-in `DefaultAlamofireManager` as parameter's default value instead of the singleton `Alamofire.Manager.sharedinstance` is now used when instantiating `ReactiveCocoaMoyaProvider` and `RxMoyaProvider` as well.

# [6.0.1] - 2016-01-26
### Changed
- Updates to ReactiveCocoa 4 RC 2.

# [6.0.0] - 2016-01-05
### Changed
- **Breaking Change** pass a built-in `DefaultAlamofireManager` as parameter's default value instead of passing the singleton `Alamofire.Manager.sharedinstance` when initialize a `provider`
- Fixes issue that stubbed responses still call the network.

# [5.3.0] - 2016-01-02
### Changed
- Updates to RXSwift 2.0.0
- Moves to use Antitypical/Result

# [5.2.1] - 2015-12-21
### Changed
- Update to ReactiveCocoa v4.0.0-RC.1
- Moves to antitypical Result type

### Fixed
- Fixes cases where underlying network errors were not properly propagated.

# [5.2.0] - 2015-12-xx
### Changed
- Updated to RxSwift 2.0.0-beta.4

# [5.1.0] - 2014-12-08
### Changed
- Update to ReactiveCocoa v4.0.0-alpha.4

# [5.0.0] - 2015-11-30
### Changed
- **Breaking Change** rename `MoyaTarget` protocol to `TargetType`
- **Breaking Change** rename `MoyaRequest` protocol to `RequestType`
- **Breaking Change** rename `Plugin` protocol to `PluginType`
- Removes conversion from `Moya.Method` to `Alamofire.Method` since it was unused
- Changes `NetworkLoggingPlugin`'s initializer to also take a function that has the same signature as `print` to simplify testing
- **Breaking Change** renames `ParameterEncoding`'s `parameterEncoding` method to `toAlamofire` and makes it internal only
- **Breaking Change** `Plugin<Target>` is now a protocol and as such no longer sends a typed `MoyaProvider`. - @swizzlr
- **Breaking Change** The types that were subtypes of `Moya` are now defined at the top level; you should find no compatibility issues since they are still invoked by `Moya.X` – @swizzlr
- **Breaking Change** `Completion` closure now returns a `Result` instead of multiple optional parameters.
- **Breaking Change** `MoyaResponse` is now `Response`, and also `final`. It will be changed to a `struct` in a future release. - @swizzlr
- **Breaking Change** `ReactiveCocoaMoyaProvider` can now be supplied with an optional `stubScheduler` – @swizzlr (sponsored by [Network Locum](https://networklocum.com))
- **Breaking Change** Introduce `Error` type for use with reactive extensions - [@tomburns](http://github.com/tomburns)
- **Breaking Change** Deprecate ReactiveCocoa 2 support

# [4.5.0] - 2015-11-11
### Added
- Adds mapping methods to `MoyaResponse`

# [4.4.0] - 2015-11-06
### Added
- Adds tvOS and watchOS support

### Fixed
- Fixes carthage OS X target not having source files

### Changed
- Makes base OS X target 10.9 instead of 10.10

# [4.3.1] - 2015-11-02
### Changed
- Updates to latest ReactiveCocoa alpha. Again.

# [4.3.0] - 2015-11-02
### Changed
- Updates to latest ReactiveCocoa alpha.

# [4.2.0] - 2015-11-02
### Changed
- Removed extraneous `SignalProducer` from ReactiveCocoa extension – @JRHeaton
- Removed extraneous `deferred()` from RxSwift extension
- Moved to new RxSwift syntax – @wouterw
- Updated RxSwift to latest beta – @wouterw

# [4.1.0] - 2015-10-27
### Added
- OS X support.

# [4.0.3] - 2015-10-23
### Fixed
- Fixes Carthage integration problem.

# [4.0.2] - 2015-10-23
### Added
- CancellableTokens can now debug print the requests cURL.

# [4.0.1] - 2015-10-13
### Changed
- Plugins now subclasses NSObject for custom subclasses.
- Plugins' methods are now public, allowing custom subclasses to override.

# [4.0.0] - 2015-10-12
### Changed
- Updates Alamofire dependency to `~> 3.0`

# [3.0.1] - 2015-10-08
### Changed
- Changes `mapImage()` RxSwift function to use `UIImage!` instead of `UIImage`.

# [3.0.0] - 2015-10-05
### Changed
- Makes `parameters` on `MoyaTarget` an optional `[String: AnyObject]` dictionary.
- Makes `parameters` and `httpHeaderFields` on `Endpoint` to be optionals.
- Renamed stubbing identifiers: **Breaking Change**
  - `Moya.StubbedBehavior` renamed to `Moya.StubBehavior`
  - `Moya.MoyaStubbedBehavior` renamed to `Moya.StubClosure`
  - `Moya.NoStubbingBehavior` -> `Moya.NeverStub`
  - `Moya.ImmediateStubbingBehaviour` -> `Moya.ImmediatelyStub`
  - `Moya.DelayedStubbingBehaviour` -> `Moya.DelayedStub`
- Default class functions have been moved to extensions to prevent inadvertent subclassing.
- Renamed other identifiers: **Breaking Change**
  - `MoyaProvider.MoyaEndpointsClosure` to `MoyaProvider.EndpointClosure`
  - `MoyaProvider.MoyaEndpointResolution` to `MoyaProvider.RequestClosure`
  - `MoyaProvider.endpointResolver` to `MoyaProvider.requestClosure`
  - `MoyaProvider.stubBehavior` to `MoyaProvider.stubClosure`
  - `MoyaCredentialClosure` to `CredentialClosure`
  - `MoyaProvider` initializer parameter names
  - `MoyaCompletion` to `Moya.Completion`
  - `DefaultEndpointResolution` to `DefaultRequestMapping`
- Renamed `T` generic types of `MoyaProvider` and `Endpoint` classes to `Target`.
- Removed errantly named `DefaultEndpointResolution`
- Changes the closure to map `Endpoint`s to `NSURLRequest`s asynchonous.
- Removes inflight request tracking for ReactiveCocoa and RxSwift providers. **Breaking Change**
- Renamed `EndpointSampleResponse` cases: **Breaking Change**
  - `Success` to `NetworkResponse`, now contains `NSData` instead of `() -> NSData`.
  - `Error` to `NetworkError`
  - Additionally, `NetworkError` no longer has a status code or data associated with it. This represents an error from the underlying iOS network stack, like an inability to connect. See [#200](https://github.com/Moya/Moya/issues/200) for more details.
  - Also additionally, removed `Closure` case (see below).
- Changed `Endpoint` to use a `sampleResponseClosure` instead of a `sampleResponse`, making all sample responses lazily executed. **Breaking Change**
- New plugin architecture **Breaking Change**
  - This replaces `networkActivityClosure` with a plugin.
- ReactiveCocoa provider no longer replaces errors that contain status codes (an unlikely situation) with its own errors. It passes all errors directly through.
- Renames `token` to `target` (it was usually `target` anyway, just made it consistent).

### Added
- Adds support for ReactiveCocoa 4 by moving `ReactiveCocoaMoyaProvider` to use `SignalProducer` instead of `RACSignal`

# [2.4.1] - 2015-09-22
### Fixed
- Corrects problem with ignoring the specified Alamofire manager

# [2.4.0] - 2015-09-22
### Added
- Adds HTTP basic auth support.

# [2.3.0] - 2015-09-22
### Added
- Adds data processing functions for use with `RxMoyaProvider`

# [2.2.2] - 2015-09-16
### Added
- Adds convenience `endpointByAddingParameterEncoding` method.

# [2.2.1] - 2015-09-14
### Added
- Adds Moya files as members of RxMoya and ReactiveMoya frameworks.

# [2.2.0] - 2015-09-14
### Added
- Add backward-compatible call from `DefaultEnpointResolution` to `DefaultEndpointResolution` on `MoyaProvider` class. `DefaultEndpointResolution` is now used internally as the default resolver. `DefaultEnpointResolution` can be removed in a future major release.
- Carthage support.

# [2.1.0] - 2015-08-11
### Added
- Add option to pass an `Alamofire.Manager` to `MoyaProvider` initializer

# [2.0.2] - 2015-08-11
### Changed
- Updates Demo directory's RxSwift version.

# [2.0.1] - 2015-08-06
### Changed
- Updates Demo directory's Moya version for `pod try` compatbility.

# [2.0.0] - 2015-08-04
### Changed
- **Breaking change** Combines `MoyaPath` and `MoyaTarget` protocols.
- **Breaking change** Renames `Moya/Reactive` subspec to `Moya/ReactiveCocoa`.
- **Breaking change** Removes `stubResponses` from initializer; replaced with new stubbing behavior `.NoStubbing`. Added class methods to `MoyaProvider` to provide defaults, while allowing users to still change stubbing behavior on a per-request basis.
- **Breaking change** Redefines types of `DefaultEndpointMapping` and `DefaultEnpointResolution` class functions on `MoyaProvider`. You no longer invoke these functions to return a closure, rather, you reference the functions themselves _as_ closures.
- **Breaking change** Renames `endpointsClosure` parameter and property of `MoyaProvider` to `endpointClosure`.
- **Breaking change** Renames `ReactiveMoyaProvider` to `ReactiveCocoaMoyaProvider` for consistency.
- Relaxes version dependency on RxSwift - [@alcarvalho](http://github.com/alcarvalho)

### Added
- Adds official Carthage support – [@neonichu](http://github.com/neonichu)

### Fixed
- Fixes problem that the `ReactiveMoyaProvider` initializer would not respect the stubbing behavior it was passed.
- Fixes possible concurrency bugs with reactive providers - [@alcarvalho](http://github.com/alcarvalho)

# [1.1.1] - 2015-06-12
### Fixed
- Fixes problem where `RxMoyaProvider` would not respect customized stubbing behavior (delays).

# [1.1.0] - 2015-06-08
### Added
- Adds support for RxSwift – [@alcarvalho](http://github.com/alcarvalho)

# [1.0.0] - 2015-05-27
### Changed
- **Breaking change** Changes `EndpointSampleResponse` to require closures that return `NSData`, not `NSData` instances themselves. This prevents sample data from being loaded during the normal, non-unit test app lifecycle.
- **Breaking change** Adds `method` to `MoyaTarget` protocol and removes `method` parameter from `request()` functions. Targets now specify GET, POST, etc on a per-target level, instead of per-request.
- **Breaking change** Adds `parameters` to `MoyaTarget` protocol and removes ability to pass parameters into `request()` functions. Targets now specify the parameters directly on a per-target level, instead of per-request.
- Adds a sane default implementation of the `MoyaProvider` initializer's `endpointsClosure` parameter.

# [0.8.0] - 2015-05-25
### Changed
- Updates to Swift 1.2.

# [0.7.1] - 2015-05-27
### Added
- Adds cancellable requests -[@MichaelMcGuire](http://github.com/MichaelMcGuire)

# [0.7.0] - 2015-04-27
### Added
- Adds network activity closure to provider.

# [0.6.1] - 2017-01-13
### Changed
- Updates podspec to refer to `3.0.0-aplha.1` of ReactiveCocoa. -[@ashfurrow](http://github.com/ashfurrow)

# [0.6] - 2015-01-11
### Added
- First release on CocoaPods trunk.
- Add data support for [stubbed error responses](https://github.com/ashfurrow/Moya/pull/92). – [@steam](http://github.com.steam)

### Fixed
- Fixes [#66](https://github.com/AshFurrow/Moya/issues/66), a problem with outdated Alamofire dependency and it's serializer type signature. -[@garnett](http://github.com/garnett)

### Changed
- Delete note about ReactiveCocoa installation -[@garnett](http://github.com/garnett)

# [0.5] - 2014-10-09
### Fixed
- Fixes [#52](https://github.com/AshFurrow/Moya/issues/52) to change submodules to use http instead of ssh. -[@ashfurrow)](http://github.com/AshFurrow)
- Fixes [#63](https://github.com/AshFurrow/Moya/issues/63), a problem where stale inflight requests were kept around if they error'd down the pipline (discussed [here](https://github.com/ReactiveCocoa/ReactiveCocoa/issues/1525#issuecomment-58559734)) -[@ashfurrow](http://github.com/AshFurrow)

### Added
- Adds the original NSURLResponse to a MoyaResponse -[@orta)](http://github.com/orta)

### Changed
- Migrate to support Xcode beta 6.1 -[@orta)](http://github.com/orta)


# [0.4] -2014-09-22
### Added
- Implements [#46](https://github.com/AshFurrow/Moya/issues/46), the code property of the NSError sent through by ReactiveMoyaProvider will now match the failing http status code. -[@powerje](http://github.com/powerje)

# [0.3] - 2014-09-12
### Fixed
- Fixes [#48](https://github.com/AshFurrow/Moya/issues/48) that modifies Moya to execute completion blocks of stubbed responses *immediately*, instead of using `dispatch_async` to defer it to the next invocation of the run loop. **This is a breaking change**. Because of this change, the ReactiveCocoa extensions had to be modified slightly to deduplicate inflight stubbed requests. Reactive providers now vend `RACSignal` instances that start the network request *when subscribed to*. -[@ashfurrow](http://github.com/AshFurrow)

# [0.2] - 2014-09-15
### Fixed
- Fixes [#44](https://github.com/AshFurrow/Moya/issues/44) where status codes weren't being passed through to completion blocks. This also modified the behavior of the ReactiveCocoa extensions significantly but sending MoyaResponse objects instead of just NSData ones. —[@ashfurrow](http://github.com/AshFurrow)

# [0.1] - 2014-09-07

- Initial release.<|MERGE_RESOLUTION|>--- conflicted
+++ resolved
@@ -1,9 +1,7 @@
 # Next
 
-<<<<<<< HEAD
 ### Changed
 - Moya's Swift version is now Swift 5.1. [#1931](https://github.com/Moya/Moya/pull/1931) by [@BasThomas](https://github.com/BasThomas).
-=======
 # [14.0.0-beta.5] - 2019-10-27
 
 ### Changed
@@ -13,7 +11,6 @@
 
 ### Removed
 - **Breaking Change** Removed Combine extensions for now. Due to problems with weak-linking the framework, it's too difficult to support it with ease using all package managers and also without breaking backwards-compatibility. Probably gonna introduce it once we only support Xcode 11. [#1933](https://github.com/Moya/Moya/pull/1933) by [@sunshinejr](https://github.com/sunshinejr)
->>>>>>> 16f89f5c
 
 # [14.0.0-beta.3] - 2019-09-27
 
