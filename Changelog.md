--- conflicted
+++ resolved
@@ -1,17 +1,10 @@
 # Next
 
-<<<<<<< HEAD
-- **Breaking Change** Updated `RxMoyaProvider.request` to return a [`Single<Request>`](https://github.com/ReactiveX/RxSwift/pull/1123)
-
-# 8.0.3
-
-- Fixed `reversedPrint` arguments for output.
-=======
->>>>>>> 0dc516b9
 - **Breaking Change**: Added support to get the response (if any) from `MoyaError`.
 - Fixed memory leak when request with stub
 - Fixed memory leak when request with stub.
 - Changed `Moya.Error` to `MoyaError` in `MoyaAvailablity` for Swift 3.1 compatibility.
+- **Breaking Change** Updated `RxMoyaProvider.request` to return a [`Single<Request>`](https://github.com/ReactiveX/RxSwift/pull/1123)
 
 # 8.0.3
 
