// !$*UTF8*$!
{
	archiveVersion = 1;
	classes = {
	};
	objectVersion = 46;
	objects = {

/* Begin PBXBuildFile section */
		0AF1D218204A9E0F5CCC7340 /* RxMoya.framework in Frameworks */ = {isa = PBXBuildFile; fileRef = 4D3C74EB65D75BC6DFCC646E /* RxMoya.framework */; };
		0DA77DF1329D3EFD3BD295CE /* Moya.h in Headers */ = {isa = PBXBuildFile; fileRef = D38525FE207BE148B17084F3 /* Moya.h */; settings = {ATTRIBUTES = (Public, ); }; };
		12F88B3755343FB9DD244AEC /* RxMoya.h in Headers */ = {isa = PBXBuildFile; fileRef = 8A53DF8B33D58E052A78E2BA /* RxMoya.h */; settings = {ATTRIBUTES = (Public, ); }; };
		1425941E1F42FDED00C9E171 /* Single+Response.swift in Sources */ = {isa = PBXBuildFile; fileRef = 14FB7A3E1F3E089900308949 /* Single+Response.swift */; };
		1446FBB31F214C5200C1EFF2 /* URL+Moya.swift in Sources */ = {isa = PBXBuildFile; fileRef = 1446FBB21F214C5200C1EFF2 /* URL+Moya.swift */; };
		1463B87B1F8A8A79002D9C4F /* Alamofire.framework in Frameworks */ = {isa = PBXBuildFile; fileRef = 1463B8731F8A8A5B002D9C4F /* Alamofire.framework */; };
		1463B87C1F8A8A79002D9C4F /* Alamofire.framework in Embed Frameworks */ = {isa = PBXBuildFile; fileRef = 1463B8731F8A8A5B002D9C4F /* Alamofire.framework */; settings = {ATTRIBUTES = (CodeSignOnCopy, RemoveHeadersOnCopy, ); }; };
		1463B8801F8A8A7F002D9C4F /* Alamofire.framework in Frameworks */ = {isa = PBXBuildFile; fileRef = 1463B8731F8A8A5B002D9C4F /* Alamofire.framework */; };
		1463B8811F8A8A7F002D9C4F /* Alamofire.framework in Embed Frameworks */ = {isa = PBXBuildFile; fileRef = 1463B8731F8A8A5B002D9C4F /* Alamofire.framework */; settings = {ATTRIBUTES = (CodeSignOnCopy, RemoveHeadersOnCopy, ); }; };
		147E26EC1F5B14B300C1F513 /* Task.swift in Sources */ = {isa = PBXBuildFile; fileRef = 147E26EB1F5B14B300C1F513 /* Task.swift */; };
		148FAF0DFB395B4A64314803 /* ReactiveMoya.framework in Frameworks */ = {isa = PBXBuildFile; fileRef = 62A8C06CC9BA491AE62A431B /* ReactiveMoya.framework */; };
		149675EC1F81340B0085EDEE /* GitHubAPI.swift in Sources */ = {isa = PBXBuildFile; fileRef = 469A06B01F705DDE001153A0 /* GitHubAPI.swift */; };
		149675ED1F81340D0085EDEE /* GiphyAPI.swift in Sources */ = {isa = PBXBuildFile; fileRef = 469A06AE1F705DDD001153A0 /* GiphyAPI.swift */; };
		149675EE1F81340F0085EDEE /* GitHubUserContentAPI.swift in Sources */ = {isa = PBXBuildFile; fileRef = 469A06AD1F705DDD001153A0 /* GitHubUserContentAPI.swift */; };
		149749431F8923EC00FA4900 /* AnyEncodable.swift in Sources */ = {isa = PBXBuildFile; fileRef = 149749421F8923EC00FA4900 /* AnyEncodable.swift */; };
		15D3A2BD1223B59E2BBE09F0 /* MoyaError.swift in Sources */ = {isa = PBXBuildFile; fileRef = 2D47F3DC51C28D950491FAAB /* MoyaError.swift */; };
		1F24393320125F8200C9D813 /* EndpointClosureSpec.swift in Sources */ = {isa = PBXBuildFile; fileRef = 1F24393220125F8200C9D813 /* EndpointClosureSpec.swift */; };
		1F8AA0BC1FE0630300C9D7B6 /* ValidationType.swift in Sources */ = {isa = PBXBuildFile; fileRef = 1F8AA0BB1FE0630300C9D7B6 /* ValidationType.swift */; };
		1FD44D9E21CEA6B6221807EF /* NetworkLoggerPlugin.swift in Sources */ = {isa = PBXBuildFile; fileRef = 4553E5591EE96535C5310C02 /* NetworkLoggerPlugin.swift */; };
		2ADDFC96D7F7912333534C46 /* SignalProducer+Response.swift in Sources */ = {isa = PBXBuildFile; fileRef = 269C64D1ABED61A91DD873D3 /* SignalProducer+Response.swift */; };
		2C7132B56A7B129E12BAACAC /* EndpointSpec.swift in Sources */ = {isa = PBXBuildFile; fileRef = E825A32256FC030B8BA2684D /* EndpointSpec.swift */; };
		312750ECEEBC68A508BFD681 /* Moya.framework in Frameworks */ = {isa = PBXBuildFile; fileRef = 559D567FD0DA37D6CC98FF92 /* Moya.framework */; };
		3AF7063CBE1F9626FB32D933 /* Cancellable.swift in Sources */ = {isa = PBXBuildFile; fileRef = 5C2B20158E599EDBE51D7AB2 /* Cancellable.swift */; };
		4033070748A57EB4A0040DB1 /* NetworkLoggerPluginSpec.swift in Sources */ = {isa = PBXBuildFile; fileRef = 832781077A551E1F86E5F2D4 /* NetworkLoggerPluginSpec.swift */; };
		469A06761F705C3E001153A0 /* AppDelegate.swift in Sources */ = {isa = PBXBuildFile; fileRef = 469A06751F705C3E001153A0 /* AppDelegate.swift */; };
		469A06781F705C3E001153A0 /* ViewController.swift in Sources */ = {isa = PBXBuildFile; fileRef = 469A06771F705C3E001153A0 /* ViewController.swift */; };
		469A068C1F705C4E001153A0 /* AppDelegate.swift in Sources */ = {isa = PBXBuildFile; fileRef = 469A068B1F705C4E001153A0 /* AppDelegate.swift */; };
		469A068E1F705C4E001153A0 /* ViewController.swift in Sources */ = {isa = PBXBuildFile; fileRef = 469A068D1F705C4E001153A0 /* ViewController.swift */; };
		469A06B21F705ECF001153A0 /* Moya.framework in Frameworks */ = {isa = PBXBuildFile; fileRef = 559D567FD0DA37D6CC98FF92 /* Moya.framework */; };
		469A06B31F706373001153A0 /* LaunchScreen.storyboard in Resources */ = {isa = PBXBuildFile; fileRef = 469A06A71F705D0D001153A0 /* LaunchScreen.storyboard */; };
		469A06B41F706373001153A0 /* LaunchScreen.storyboard in Resources */ = {isa = PBXBuildFile; fileRef = 469A06A71F705D0D001153A0 /* LaunchScreen.storyboard */; };
		469A06B51F706377001153A0 /* Main.storyboard in Resources */ = {isa = PBXBuildFile; fileRef = 469A06A81F705D0D001153A0 /* Main.storyboard */; };
		469A06B61F706377001153A0 /* Main.storyboard in Resources */ = {isa = PBXBuildFile; fileRef = 469A06A81F705D0D001153A0 /* Main.storyboard */; };
		469A06BA1F70637C001153A0 /* Images.xcassets in Resources */ = {isa = PBXBuildFile; fileRef = 469A06AF1F705DDD001153A0 /* Images.xcassets */; };
		469A06BB1F70637C001153A0 /* GiphyAPI.swift in Sources */ = {isa = PBXBuildFile; fileRef = 469A06AE1F705DDD001153A0 /* GiphyAPI.swift */; };
		469A06BC1F70637C001153A0 /* GitHubAPI.swift in Sources */ = {isa = PBXBuildFile; fileRef = 469A06B01F705DDE001153A0 /* GitHubAPI.swift */; };
		469A06BD1F70637C001153A0 /* GitHubUserContentAPI.swift in Sources */ = {isa = PBXBuildFile; fileRef = 469A06AD1F705DDD001153A0 /* GitHubUserContentAPI.swift */; };
		469A06BE1F70637C001153A0 /* Images.xcassets in Resources */ = {isa = PBXBuildFile; fileRef = 469A06AF1F705DDD001153A0 /* Images.xcassets */; };
		49C61E884A595E94758B5643 /* Endpoint.swift in Sources */ = {isa = PBXBuildFile; fileRef = 3FF1994427C5440527B03B31 /* Endpoint.swift */; };
		4A609CED953E8A6C59AD01A1 /* NetworkActivityPlugin.swift in Sources */ = {isa = PBXBuildFile; fileRef = 2AD20F6A819D899E3278E903 /* NetworkActivityPlugin.swift */; };
		5054F87AFF61EAC0097F88BD /* MultiTarget.swift in Sources */ = {isa = PBXBuildFile; fileRef = 8F4EAC41B82FF5081DEC4808 /* MultiTarget.swift */; };
		53376123902C6A22A44DB88E /* Error+MoyaSpec.swift in Sources */ = {isa = PBXBuildFile; fileRef = C79C5F376B4A2C3F70051980 /* Error+MoyaSpec.swift */; };
		539FD70730B00973E1778CD3 /* MethodSpec.swift in Sources */ = {isa = PBXBuildFile; fileRef = 819334FE5D32EFB82599D482 /* MethodSpec.swift */; };
		58F73370045D6F1FBF73FC82 /* MoyaProvider+RxSpec.swift in Sources */ = {isa = PBXBuildFile; fileRef = 4C7A20CC38EB5A0221E6EA34 /* MoyaProvider+RxSpec.swift */; };
		59BC4B9B9D0D6F9C060E5620 /* MoyaProvider+Defaults.swift in Sources */ = {isa = PBXBuildFile; fileRef = 39F87B4349AC772FF766904B /* MoyaProvider+Defaults.swift */; };
		5BCAACCA268FEA0DAB07F998 /* MoyaProvider.swift in Sources */ = {isa = PBXBuildFile; fileRef = 851FFE6DC58E873408D0E8E7 /* MoyaProvider.swift */; };
		61633F6E85FB39A4707A6167 /* MultipartFormData.swift in Sources */ = {isa = PBXBuildFile; fileRef = B184F8E91A84A02E209EEB91 /* MultipartFormData.swift */; };
		62B78032862A529C4AF42061 /* MoyaProvider+Rx.swift in Sources */ = {isa = PBXBuildFile; fileRef = D48555FB39336D99F8365F5E /* MoyaProvider+Rx.swift */; };
		78A2D3991F44BACD00C9E122 /* RxTestHelpers.swift in Sources */ = {isa = PBXBuildFile; fileRef = 78A2D3981F44BACD00C9E122 /* RxTestHelpers.swift */; };
		78A2D39B1F44D45100C9E122 /* Single+MoyaSpec.swift in Sources */ = {isa = PBXBuildFile; fileRef = 78A2D39A1F44D45100C9E122 /* Single+MoyaSpec.swift */; };
		7B147185DCE78CD98E28D3F2 /* Observable+Response.swift in Sources */ = {isa = PBXBuildFile; fileRef = 8736BEE85376471D7CB1E0ED /* Observable+Response.swift */; };
		7C32947EA657E981CB15D58C /* TestPlugin.swift in Sources */ = {isa = PBXBuildFile; fileRef = DCACC7B19F3FFC2DEE74E07B /* TestPlugin.swift */; };
		83B0E400A7562256224CB7FF /* AccessTokenPlugin.swift in Sources */ = {isa = PBXBuildFile; fileRef = CC115388D44D0DB7A753E9BB /* AccessTokenPlugin.swift */; };
		85850A4122CF5AB50089E731 /* NimbleHelpers.swift in Sources */ = {isa = PBXBuildFile; fileRef = 85850A4022CF5AB50089E731 /* NimbleHelpers.swift */; };
		85D5277A2302BEF30093E9C1 /* TestImage.swift in Sources */ = {isa = PBXBuildFile; fileRef = 85D527792302BEF30093E9C1 /* TestImage.swift */; };
		85F6042E22A018BB00063320 /* RequestTypeWrapper.swift in Sources */ = {isa = PBXBuildFile; fileRef = 85F6042D22A018BB00063320 /* RequestTypeWrapper.swift */; };
		8995DF740A59721AA79F5B43 /* MoyaProvider+ReactiveSpec.swift in Sources */ = {isa = PBXBuildFile; fileRef = C841AA621AEC61FAEA0CA019 /* MoyaProvider+ReactiveSpec.swift */; };
		9854C1DBF14818CCA76AEC7F /* MoyaProvider+Internal.swift in Sources */ = {isa = PBXBuildFile; fileRef = 225C397C03E17F7DFBCA2848 /* MoyaProvider+Internal.swift */; };
		9A58B120B1293AFE556915AE /* MoyaProviderSpec.swift in Sources */ = {isa = PBXBuildFile; fileRef = B1F68927EA26EBDB45E82C8C /* MoyaProviderSpec.swift */; };
		A2B64B2383FB0BC3C17B3160 /* TargetType.swift in Sources */ = {isa = PBXBuildFile; fileRef = 9C38151BF038BA0B61EF5A62 /* TargetType.swift */; };
		A6304A7E74FA3B04C9B10B63 /* AccessTokenPluginSpec.swift in Sources */ = {isa = PBXBuildFile; fileRef = 31BAAD7EC02607A52AD3EF1E /* AccessTokenPluginSpec.swift */; };
		A8C55515DFA147BE4159B40A /* Response.swift in Sources */ = {isa = PBXBuildFile; fileRef = 7EFCB6731C60D3830DA5D2CB /* Response.swift */; };
		AA663ABA236985A1006B295B /* AnyEncodableSpec.swift in Sources */ = {isa = PBXBuildFile; fileRef = AA663AB9236985A1006B295B /* AnyEncodableSpec.swift */; };
		AA882A27236867A30096BCA1 /* RawDataParameterEncoder.swift in Sources */ = {isa = PBXBuildFile; fileRef = AA882A26236867A30096BCA1 /* RawDataParameterEncoder.swift */; };
		AA882A28236867A30096BCA1 /* RawDataParameterEncoder.swift in Sources */ = {isa = PBXBuildFile; fileRef = AA882A26236867A30096BCA1 /* RawDataParameterEncoder.swift */; };
		AA882A2B236867D60096BCA1 /* RawDataParameterEncoderSpec.swift in Sources */ = {isa = PBXBuildFile; fileRef = AA882A29236867D60096BCA1 /* RawDataParameterEncoderSpec.swift */; };
		AAAFCD1A235BBBDC0049EA19 /* PropertyListEncoder.swift in Sources */ = {isa = PBXBuildFile; fileRef = AAAFCD19235BBBDC0049EA19 /* PropertyListEncoder.swift */; };
		AACB924C2366202600A33FB8 /* Task+Internal.swift in Sources */ = {isa = PBXBuildFile; fileRef = AACB924B2366202600A33FB8 /* Task+Internal.swift */; };
		AAD802B4236435EB0044EDFB /* TaskSpec.swift in Sources */ = {isa = PBXBuildFile; fileRef = AAD802B3236435EB0044EDFB /* TaskSpec.swift */; };
		AAE606D6239435CD00D397F9 /* Task+Internal.swift in Sources */ = {isa = PBXBuildFile; fileRef = AACB924B2366202600A33FB8 /* Task+Internal.swift */; };
		AB5048DC5042B016964EE958 /* MoyaProvider+Reactive.swift in Sources */ = {isa = PBXBuildFile; fileRef = 371C174EF53873DE04BB159E /* MoyaProvider+Reactive.swift */; };
		B2CD7F4F23A6F1BA007F67AC /* Atomic.swift in Sources */ = {isa = PBXBuildFile; fileRef = B2CD7F4E23A6F1BA007F67AC /* Atomic.swift */; };
		B4ABD55950B0E70BF44E79C6 /* MoyaProviderIntegrationTests.swift in Sources */ = {isa = PBXBuildFile; fileRef = 82E52DC541FD052ABA625D2A /* MoyaProviderIntegrationTests.swift */; };
		B5A7124CF285D8EC7F89C1AD /* CredentialsPlugin.swift in Sources */ = {isa = PBXBuildFile; fileRef = 884642F58B074C95261DCA86 /* CredentialsPlugin.swift */; };
		B950CAA84C0656EB11E316FB /* MultiTargetSpec.swift in Sources */ = {isa = PBXBuildFile; fileRef = 7D11E4BE1D5112E6972AD09F /* MultiTargetSpec.swift */; };
		BA5EFFB8EE468F6BCA15480C /* Moya.framework in Frameworks */ = {isa = PBXBuildFile; fileRef = 559D567FD0DA37D6CC98FF92 /* Moya.framework */; };
		BEAA605B30BE7651BA5C61A4 /* Plugin.swift in Sources */ = {isa = PBXBuildFile; fileRef = 61A693AF0E88E83E91A47A99 /* Plugin.swift */; };
		C1B5E2325B210232599B0D1A /* ErrorTests.swift in Sources */ = {isa = PBXBuildFile; fileRef = 7F112022D8F42844A7D5CB5C /* ErrorTests.swift */; };
		CCB85FCA228B3D1800AAB253 /* Moya.framework in Frameworks */ = {isa = PBXBuildFile; fileRef = 559D567FD0DA37D6CC98FF92 /* Moya.framework */; };
		D00AA2514CD6B1276B845BA7 /* ReactiveMoya.h in Headers */ = {isa = PBXBuildFile; fileRef = 019BF5A88BB928EBDFD944FE /* ReactiveMoya.h */; settings = {ATTRIBUTES = (Public, ); }; };
		D6A04B657A83CA2FF80ABCF4 /* Moya.framework in Frameworks */ = {isa = PBXBuildFile; fileRef = 559D567FD0DA37D6CC98FF92 /* Moya.framework */; };
		DA631A5B37F36DA17E135F14 /* SignalProducer+MoyaSpec.swift in Sources */ = {isa = PBXBuildFile; fileRef = F1AFAFEA29CDFABC559F0BE2 /* SignalProducer+MoyaSpec.swift */; };
		E9B54EFE4EF4A96444BA76AA /* Observable+MoyaSpec.swift in Sources */ = {isa = PBXBuildFile; fileRef = 461DEED329CE157E412CBCE0 /* Observable+MoyaSpec.swift */; };
		EDBA10DB0D0E35C1474AAB4D /* Moya+Alamofire.swift in Sources */ = {isa = PBXBuildFile; fileRef = 88D4E607168B403E754F510C /* Moya+Alamofire.swift */; };
		F88EC83A91FF6DE81246B01C /* TestHelpers.swift in Sources */ = {isa = PBXBuildFile; fileRef = 4650771638DBA96BDE28F11B /* TestHelpers.swift */; };
		FA9EE63E068C40C97D7B0156 /* MultipartFormDataSpec.swift in Sources */ = {isa = PBXBuildFile; fileRef = 369649DCA3D957F2F9D8053A /* MultipartFormDataSpec.swift */; };
		FB223B5C3B7D4AA5261E25EA /* Image.swift in Sources */ = {isa = PBXBuildFile; fileRef = 86F3C0EA472C23E786E23CE9 /* Image.swift */; };
/* End PBXBuildFile section */

/* Begin PBXContainerItemProxy section */
		17924DA7239A397DF7BCAE7A /* PBXContainerItemProxy */ = {
			isa = PBXContainerItemProxy;
			containerPortal = 37D7E3D7DB2F5106A68DAB51 /* Project object */;
			proxyType = 1;
			remoteGlobalIDString = ED6C081A4AC105D3F62F3C49;
			remoteInfo = Moya;
		};
		9C87DB314CD3991954C659EF /* PBXContainerItemProxy */ = {
			isa = PBXContainerItemProxy;
			containerPortal = 37D7E3D7DB2F5106A68DAB51 /* Project object */;
			proxyType = 1;
			remoteGlobalIDString = 958A3EDB11249C16A9186F42;
			remoteInfo = ReactiveMoya;
		};
		F1AFFF828D536728F1F23101 /* PBXContainerItemProxy */ = {
			isa = PBXContainerItemProxy;
			containerPortal = 37D7E3D7DB2F5106A68DAB51 /* Project object */;
			proxyType = 1;
			remoteGlobalIDString = 528FF71D5A26E74522C484AD;
			remoteInfo = RxMoya;
		};
/* End PBXContainerItemProxy section */

/* Begin PBXCopyFilesBuildPhase section */
		1463B87F1F8A8A79002D9C4F /* Embed Frameworks */ = {
			isa = PBXCopyFilesBuildPhase;
			buildActionMask = 2147483647;
			dstPath = "";
			dstSubfolderSpec = 10;
			files = (
				1463B87C1F8A8A79002D9C4F /* Alamofire.framework in Embed Frameworks */,
			);
			name = "Embed Frameworks";
			runOnlyForDeploymentPostprocessing = 0;
		};
		1463B8841F8A8A7F002D9C4F /* Embed Frameworks */ = {
			isa = PBXCopyFilesBuildPhase;
			buildActionMask = 2147483647;
			dstPath = "";
			dstSubfolderSpec = 10;
			files = (
				1463B8811F8A8A7F002D9C4F /* Alamofire.framework in Embed Frameworks */,
			);
			name = "Embed Frameworks";
			runOnlyForDeploymentPostprocessing = 0;
		};
/* End PBXCopyFilesBuildPhase section */

/* Begin PBXFileReference section */
		019BF5A88BB928EBDFD944FE /* ReactiveMoya.h */ = {isa = PBXFileReference; includeInIndex = 1; lastKnownFileType = sourcecode.c.h; path = ReactiveMoya.h; sourceTree = "<group>"; };
		1446FBB21F214C5200C1EFF2 /* URL+Moya.swift */ = {isa = PBXFileReference; fileEncoding = 4; lastKnownFileType = sourcecode.swift; path = "URL+Moya.swift"; sourceTree = "<group>"; };
		1463B8731F8A8A5B002D9C4F /* Alamofire.framework */ = {isa = PBXFileReference; lastKnownFileType = wrapper.framework; name = Alamofire.framework; path = Carthage/Build/iOS/Alamofire.framework; sourceTree = "<group>"; };
		147E26EB1F5B14B300C1F513 /* Task.swift */ = {isa = PBXFileReference; lastKnownFileType = sourcecode.swift; path = Task.swift; sourceTree = "<group>"; };
		149749421F8923EC00FA4900 /* AnyEncodable.swift */ = {isa = PBXFileReference; lastKnownFileType = sourcecode.swift; path = AnyEncodable.swift; sourceTree = "<group>"; };
		14FB7A3E1F3E089900308949 /* Single+Response.swift */ = {isa = PBXFileReference; lastKnownFileType = sourcecode.swift; path = "Single+Response.swift"; sourceTree = "<group>"; };
		1F24393220125F8200C9D813 /* EndpointClosureSpec.swift */ = {isa = PBXFileReference; lastKnownFileType = sourcecode.swift; path = EndpointClosureSpec.swift; sourceTree = "<group>"; };
		1F8AA0BB1FE0630300C9D7B6 /* ValidationType.swift */ = {isa = PBXFileReference; lastKnownFileType = sourcecode.swift; path = ValidationType.swift; sourceTree = "<group>"; };
		225C397C03E17F7DFBCA2848 /* MoyaProvider+Internal.swift */ = {isa = PBXFileReference; includeInIndex = 1; lastKnownFileType = sourcecode.swift; path = "MoyaProvider+Internal.swift"; sourceTree = "<group>"; };
		269C64D1ABED61A91DD873D3 /* SignalProducer+Response.swift */ = {isa = PBXFileReference; includeInIndex = 1; lastKnownFileType = sourcecode.swift; path = "SignalProducer+Response.swift"; sourceTree = "<group>"; };
		2AD20F6A819D899E3278E903 /* NetworkActivityPlugin.swift */ = {isa = PBXFileReference; includeInIndex = 1; lastKnownFileType = sourcecode.swift; path = NetworkActivityPlugin.swift; sourceTree = "<group>"; };
		2D47F3DC51C28D950491FAAB /* MoyaError.swift */ = {isa = PBXFileReference; includeInIndex = 1; lastKnownFileType = sourcecode.swift; path = MoyaError.swift; sourceTree = "<group>"; };
		31BAAD7EC02607A52AD3EF1E /* AccessTokenPluginSpec.swift */ = {isa = PBXFileReference; includeInIndex = 1; lastKnownFileType = sourcecode.swift; path = AccessTokenPluginSpec.swift; sourceTree = "<group>"; };
		369649DCA3D957F2F9D8053A /* MultipartFormDataSpec.swift */ = {isa = PBXFileReference; includeInIndex = 1; lastKnownFileType = sourcecode.swift; path = MultipartFormDataSpec.swift; sourceTree = "<group>"; };
		371C174EF53873DE04BB159E /* MoyaProvider+Reactive.swift */ = {isa = PBXFileReference; includeInIndex = 1; lastKnownFileType = sourcecode.swift; path = "MoyaProvider+Reactive.swift"; sourceTree = "<group>"; };
		39F87B4349AC772FF766904B /* MoyaProvider+Defaults.swift */ = {isa = PBXFileReference; includeInIndex = 1; lastKnownFileType = sourcecode.swift; path = "MoyaProvider+Defaults.swift"; sourceTree = "<group>"; };
		3FF1994427C5440527B03B31 /* Endpoint.swift */ = {isa = PBXFileReference; includeInIndex = 1; lastKnownFileType = sourcecode.swift; path = Endpoint.swift; sourceTree = "<group>"; };
		426A0B603239A873C297AACF /* Info.plist */ = {isa = PBXFileReference; includeInIndex = 1; lastKnownFileType = text.plist.xml; path = Info.plist; sourceTree = "<group>"; };
		4553E5591EE96535C5310C02 /* NetworkLoggerPlugin.swift */ = {isa = PBXFileReference; includeInIndex = 1; lastKnownFileType = sourcecode.swift; path = NetworkLoggerPlugin.swift; sourceTree = "<group>"; };
		461DEED329CE157E412CBCE0 /* Observable+MoyaSpec.swift */ = {isa = PBXFileReference; includeInIndex = 1; lastKnownFileType = sourcecode.swift; path = "Observable+MoyaSpec.swift"; sourceTree = "<group>"; };
		4650771638DBA96BDE28F11B /* TestHelpers.swift */ = {isa = PBXFileReference; includeInIndex = 1; lastKnownFileType = sourcecode.swift; path = TestHelpers.swift; sourceTree = "<group>"; };
		469A06731F705C3E001153A0 /* Basic.app */ = {isa = PBXFileReference; explicitFileType = wrapper.application; includeInIndex = 0; path = Basic.app; sourceTree = BUILT_PRODUCTS_DIR; };
		469A06751F705C3E001153A0 /* AppDelegate.swift */ = {isa = PBXFileReference; lastKnownFileType = sourcecode.swift; path = AppDelegate.swift; sourceTree = "<group>"; };
		469A06771F705C3E001153A0 /* ViewController.swift */ = {isa = PBXFileReference; lastKnownFileType = sourcecode.swift; path = ViewController.swift; sourceTree = "<group>"; };
		469A06811F705C3E001153A0 /* Info.plist */ = {isa = PBXFileReference; lastKnownFileType = text.plist.xml; path = Info.plist; sourceTree = "<group>"; };
		469A06891F705C4E001153A0 /* Multi-Target.app */ = {isa = PBXFileReference; explicitFileType = wrapper.application; includeInIndex = 0; path = "Multi-Target.app"; sourceTree = BUILT_PRODUCTS_DIR; };
		469A068B1F705C4E001153A0 /* AppDelegate.swift */ = {isa = PBXFileReference; lastKnownFileType = sourcecode.swift; path = AppDelegate.swift; sourceTree = "<group>"; };
		469A068D1F705C4E001153A0 /* ViewController.swift */ = {isa = PBXFileReference; lastKnownFileType = sourcecode.swift; path = ViewController.swift; sourceTree = "<group>"; };
		469A06971F705C4E001153A0 /* Info.plist */ = {isa = PBXFileReference; lastKnownFileType = text.plist.xml; path = Info.plist; sourceTree = "<group>"; };
		469A06A71F705D0D001153A0 /* LaunchScreen.storyboard */ = {isa = PBXFileReference; lastKnownFileType = file.storyboard; path = LaunchScreen.storyboard; sourceTree = "<group>"; };
		469A06A81F705D0D001153A0 /* Main.storyboard */ = {isa = PBXFileReference; lastKnownFileType = file.storyboard; path = Main.storyboard; sourceTree = "<group>"; };
		469A06AD1F705DDD001153A0 /* GitHubUserContentAPI.swift */ = {isa = PBXFileReference; lastKnownFileType = sourcecode.swift; path = GitHubUserContentAPI.swift; sourceTree = "<group>"; };
		469A06AE1F705DDD001153A0 /* GiphyAPI.swift */ = {isa = PBXFileReference; lastKnownFileType = sourcecode.swift; path = GiphyAPI.swift; sourceTree = "<group>"; };
		469A06AF1F705DDD001153A0 /* Images.xcassets */ = {isa = PBXFileReference; lastKnownFileType = folder.assetcatalog; path = Images.xcassets; sourceTree = "<group>"; };
		469A06B01F705DDE001153A0 /* GitHubAPI.swift */ = {isa = PBXFileReference; lastKnownFileType = sourcecode.swift; path = GitHubAPI.swift; sourceTree = "<group>"; };
		4C7A20CC38EB5A0221E6EA34 /* MoyaProvider+RxSpec.swift */ = {isa = PBXFileReference; includeInIndex = 1; lastKnownFileType = sourcecode.swift; path = "MoyaProvider+RxSpec.swift"; sourceTree = "<group>"; };
		4D3C74EB65D75BC6DFCC646E /* RxMoya.framework */ = {isa = PBXFileReference; explicitFileType = wrapper.framework; includeInIndex = 0; path = RxMoya.framework; sourceTree = BUILT_PRODUCTS_DIR; };
		5365911118011A3A4FE0CD07 /* MoyaTests.xctest */ = {isa = PBXFileReference; explicitFileType = wrapper.cfbundle; includeInIndex = 0; path = MoyaTests.xctest; sourceTree = BUILT_PRODUCTS_DIR; };
		559D567FD0DA37D6CC98FF92 /* Moya.framework */ = {isa = PBXFileReference; explicitFileType = wrapper.framework; includeInIndex = 0; path = Moya.framework; sourceTree = BUILT_PRODUCTS_DIR; };
		5C2B20158E599EDBE51D7AB2 /* Cancellable.swift */ = {isa = PBXFileReference; includeInIndex = 1; lastKnownFileType = sourcecode.swift; path = Cancellable.swift; sourceTree = "<group>"; };
		61A693AF0E88E83E91A47A99 /* Plugin.swift */ = {isa = PBXFileReference; includeInIndex = 1; lastKnownFileType = sourcecode.swift; path = Plugin.swift; sourceTree = "<group>"; };
		62A8C06CC9BA491AE62A431B /* ReactiveMoya.framework */ = {isa = PBXFileReference; explicitFileType = wrapper.framework; includeInIndex = 0; path = ReactiveMoya.framework; sourceTree = BUILT_PRODUCTS_DIR; };
		78A2D3981F44BACD00C9E122 /* RxTestHelpers.swift */ = {isa = PBXFileReference; fileEncoding = 4; lastKnownFileType = sourcecode.swift; path = RxTestHelpers.swift; sourceTree = "<group>"; };
		78A2D39A1F44D45100C9E122 /* Single+MoyaSpec.swift */ = {isa = PBXFileReference; fileEncoding = 4; lastKnownFileType = sourcecode.swift; path = "Single+MoyaSpec.swift"; sourceTree = "<group>"; };
		7D11E4BE1D5112E6972AD09F /* MultiTargetSpec.swift */ = {isa = PBXFileReference; includeInIndex = 1; lastKnownFileType = sourcecode.swift; path = MultiTargetSpec.swift; sourceTree = "<group>"; };
		7EFCB6731C60D3830DA5D2CB /* Response.swift */ = {isa = PBXFileReference; includeInIndex = 1; lastKnownFileType = sourcecode.swift; path = Response.swift; sourceTree = "<group>"; };
		7F112022D8F42844A7D5CB5C /* ErrorTests.swift */ = {isa = PBXFileReference; includeInIndex = 1; lastKnownFileType = sourcecode.swift; path = ErrorTests.swift; sourceTree = "<group>"; };
		819334FE5D32EFB82599D482 /* MethodSpec.swift */ = {isa = PBXFileReference; includeInIndex = 1; lastKnownFileType = sourcecode.swift; path = MethodSpec.swift; sourceTree = "<group>"; };
		82E52DC541FD052ABA625D2A /* MoyaProviderIntegrationTests.swift */ = {isa = PBXFileReference; includeInIndex = 1; lastKnownFileType = sourcecode.swift; path = MoyaProviderIntegrationTests.swift; sourceTree = "<group>"; };
		832781077A551E1F86E5F2D4 /* NetworkLoggerPluginSpec.swift */ = {isa = PBXFileReference; includeInIndex = 1; lastKnownFileType = sourcecode.swift; path = NetworkLoggerPluginSpec.swift; sourceTree = "<group>"; };
		851FFE6DC58E873408D0E8E7 /* MoyaProvider.swift */ = {isa = PBXFileReference; includeInIndex = 1; lastKnownFileType = sourcecode.swift; path = MoyaProvider.swift; sourceTree = "<group>"; };
		85850A4022CF5AB50089E731 /* NimbleHelpers.swift */ = {isa = PBXFileReference; lastKnownFileType = sourcecode.swift; path = NimbleHelpers.swift; sourceTree = "<group>"; };
		85D527792302BEF30093E9C1 /* TestImage.swift */ = {isa = PBXFileReference; lastKnownFileType = sourcecode.swift; path = TestImage.swift; sourceTree = "<group>"; };
		85F6042D22A018BB00063320 /* RequestTypeWrapper.swift */ = {isa = PBXFileReference; lastKnownFileType = sourcecode.swift; path = RequestTypeWrapper.swift; sourceTree = "<group>"; };
		86F3C0EA472C23E786E23CE9 /* Image.swift */ = {isa = PBXFileReference; includeInIndex = 1; lastKnownFileType = sourcecode.swift; path = Image.swift; sourceTree = "<group>"; };
		8736BEE85376471D7CB1E0ED /* Observable+Response.swift */ = {isa = PBXFileReference; includeInIndex = 1; lastKnownFileType = sourcecode.swift; path = "Observable+Response.swift"; sourceTree = "<group>"; };
		884642F58B074C95261DCA86 /* CredentialsPlugin.swift */ = {isa = PBXFileReference; includeInIndex = 1; lastKnownFileType = sourcecode.swift; path = CredentialsPlugin.swift; sourceTree = "<group>"; };
		88D4E607168B403E754F510C /* Moya+Alamofire.swift */ = {isa = PBXFileReference; includeInIndex = 1; lastKnownFileType = sourcecode.swift; path = "Moya+Alamofire.swift"; sourceTree = "<group>"; };
		8A53DF8B33D58E052A78E2BA /* RxMoya.h */ = {isa = PBXFileReference; includeInIndex = 1; lastKnownFileType = sourcecode.c.h; path = RxMoya.h; sourceTree = "<group>"; };
		8F4EAC41B82FF5081DEC4808 /* MultiTarget.swift */ = {isa = PBXFileReference; includeInIndex = 1; lastKnownFileType = sourcecode.swift; path = MultiTarget.swift; sourceTree = "<group>"; };
		9C38151BF038BA0B61EF5A62 /* TargetType.swift */ = {isa = PBXFileReference; includeInIndex = 1; lastKnownFileType = sourcecode.swift; path = TargetType.swift; sourceTree = "<group>"; };
		AA663AB9236985A1006B295B /* AnyEncodableSpec.swift */ = {isa = PBXFileReference; lastKnownFileType = sourcecode.swift; path = AnyEncodableSpec.swift; sourceTree = "<group>"; };
		AA882A26236867A30096BCA1 /* RawDataParameterEncoder.swift */ = {isa = PBXFileReference; lastKnownFileType = sourcecode.swift; path = RawDataParameterEncoder.swift; sourceTree = "<group>"; };
		AA882A29236867D60096BCA1 /* RawDataParameterEncoderSpec.swift */ = {isa = PBXFileReference; lastKnownFileType = sourcecode.swift; path = RawDataParameterEncoderSpec.swift; sourceTree = "<group>"; };
		AAAFCD19235BBBDC0049EA19 /* PropertyListEncoder.swift */ = {isa = PBXFileReference; lastKnownFileType = sourcecode.swift; path = PropertyListEncoder.swift; sourceTree = "<group>"; };
		AACB924B2366202600A33FB8 /* Task+Internal.swift */ = {isa = PBXFileReference; lastKnownFileType = sourcecode.swift; path = "Task+Internal.swift"; sourceTree = "<group>"; };
		AAD802B3236435EB0044EDFB /* TaskSpec.swift */ = {isa = PBXFileReference; lastKnownFileType = sourcecode.swift; path = TaskSpec.swift; sourceTree = "<group>"; };
		B184F8E91A84A02E209EEB91 /* MultipartFormData.swift */ = {isa = PBXFileReference; includeInIndex = 1; lastKnownFileType = sourcecode.swift; path = MultipartFormData.swift; sourceTree = "<group>"; };
		B1F68927EA26EBDB45E82C8C /* MoyaProviderSpec.swift */ = {isa = PBXFileReference; includeInIndex = 1; lastKnownFileType = sourcecode.swift; path = MoyaProviderSpec.swift; sourceTree = "<group>"; };
		B2CD7F4E23A6F1BA007F67AC /* Atomic.swift */ = {isa = PBXFileReference; lastKnownFileType = sourcecode.swift; path = Atomic.swift; sourceTree = "<group>"; };
		C79C5F376B4A2C3F70051980 /* Error+MoyaSpec.swift */ = {isa = PBXFileReference; includeInIndex = 1; lastKnownFileType = sourcecode.swift; path = "Error+MoyaSpec.swift"; sourceTree = "<group>"; };
		C841AA621AEC61FAEA0CA019 /* MoyaProvider+ReactiveSpec.swift */ = {isa = PBXFileReference; includeInIndex = 1; lastKnownFileType = sourcecode.swift; path = "MoyaProvider+ReactiveSpec.swift"; sourceTree = "<group>"; };
		CC115388D44D0DB7A753E9BB /* AccessTokenPlugin.swift */ = {isa = PBXFileReference; includeInIndex = 1; lastKnownFileType = sourcecode.swift; path = AccessTokenPlugin.swift; sourceTree = "<group>"; };
		D38525FE207BE148B17084F3 /* Moya.h */ = {isa = PBXFileReference; includeInIndex = 1; lastKnownFileType = sourcecode.c.h; path = Moya.h; sourceTree = "<group>"; };
		D48555FB39336D99F8365F5E /* MoyaProvider+Rx.swift */ = {isa = PBXFileReference; includeInIndex = 1; lastKnownFileType = sourcecode.swift; path = "MoyaProvider+Rx.swift"; sourceTree = "<group>"; };
		DCACC7B19F3FFC2DEE74E07B /* TestPlugin.swift */ = {isa = PBXFileReference; includeInIndex = 1; lastKnownFileType = sourcecode.swift; path = TestPlugin.swift; sourceTree = "<group>"; };
		E825A32256FC030B8BA2684D /* EndpointSpec.swift */ = {isa = PBXFileReference; includeInIndex = 1; lastKnownFileType = sourcecode.swift; path = EndpointSpec.swift; sourceTree = "<group>"; };
		F1AFAFEA29CDFABC559F0BE2 /* SignalProducer+MoyaSpec.swift */ = {isa = PBXFileReference; includeInIndex = 1; lastKnownFileType = sourcecode.swift; path = "SignalProducer+MoyaSpec.swift"; sourceTree = "<group>"; };
/* End PBXFileReference section */

/* Begin PBXFrameworksBuildPhase section */
		154F6A501C7109867E223063 /* Frameworks */ = {
			isa = PBXFrameworksBuildPhase;
			buildActionMask = 2147483647;
			files = (
				D6A04B657A83CA2FF80ABCF4 /* Moya.framework in Frameworks */,
			);
			runOnlyForDeploymentPostprocessing = 0;
		};
		469A06701F705C3E001153A0 /* Frameworks */ = {
			isa = PBXFrameworksBuildPhase;
			buildActionMask = 2147483647;
			files = (
				CCB85FCA228B3D1800AAB253 /* Moya.framework in Frameworks */,
				1463B8801F8A8A7F002D9C4F /* Alamofire.framework in Frameworks */,
			);
			runOnlyForDeploymentPostprocessing = 0;
		};
		469A06861F705C4E001153A0 /* Frameworks */ = {
			isa = PBXFrameworksBuildPhase;
			buildActionMask = 2147483647;
			files = (
				469A06B21F705ECF001153A0 /* Moya.framework in Frameworks */,
				1463B87B1F8A8A79002D9C4F /* Alamofire.framework in Frameworks */,
			);
			runOnlyForDeploymentPostprocessing = 0;
		};
		893A08BEE844EE1A074B526F /* Frameworks */ = {
			isa = PBXFrameworksBuildPhase;
			buildActionMask = 2147483647;
			files = (
				312750ECEEBC68A508BFD681 /* Moya.framework in Frameworks */,
				148FAF0DFB395B4A64314803 /* ReactiveMoya.framework in Frameworks */,
				0AF1D218204A9E0F5CCC7340 /* RxMoya.framework in Frameworks */,
			);
			runOnlyForDeploymentPostprocessing = 0;
		};
		B2955433F474AC60FE7417A3 /* Frameworks */ = {
			isa = PBXFrameworksBuildPhase;
			buildActionMask = 2147483647;
			files = (
			);
			runOnlyForDeploymentPostprocessing = 0;
		};
		E8587D648DDFD802A140D11B /* Frameworks */ = {
			isa = PBXFrameworksBuildPhase;
			buildActionMask = 2147483647;
			files = (
				BA5EFFB8EE468F6BCA15480C /* Moya.framework in Frameworks */,
			);
			runOnlyForDeploymentPostprocessing = 0;
		};
/* End PBXFrameworksBuildPhase section */

/* Begin PBXGroup section */
		0E7C5E12BDDF8CD3A778D84C /* Frameworks */ = {
			isa = PBXGroup;
			children = (
				1463B8731F8A8A5B002D9C4F /* Alamofire.framework */,
			);
			name = Frameworks;
			sourceTree = "<group>";
		};
		1952C4A00E2EF89FFE965603 /* Tests */ = {
			isa = PBXGroup;
			children = (
				85D527782302B4CC0093E9C1 /* MoyaTests */,
			);
			path = Tests;
			sourceTree = "<group>";
		};
		1994CBF4AE6FADACD6742256 /* Supporting Files */ = {
			isa = PBXGroup;
			children = (
				426A0B603239A873C297AACF /* Info.plist */,
				D38525FE207BE148B17084F3 /* Moya.h */,
				019BF5A88BB928EBDFD944FE /* ReactiveMoya.h */,
				8A53DF8B33D58E052A78E2BA /* RxMoya.h */,
			);
			path = "Supporting Files";
			sourceTree = "<group>";
		};
		32510BE8BF8ADDEE4A94080D /* ReactiveMoya */ = {
			isa = PBXGroup;
			children = (
				371C174EF53873DE04BB159E /* MoyaProvider+Reactive.swift */,
				269C64D1ABED61A91DD873D3 /* SignalProducer+Response.swift */,
			);
			path = ReactiveMoya;
			sourceTree = "<group>";
		};
		331A6D3090D9773091435406 /* Moya */ = {
			isa = PBXGroup;
			children = (
				B2CD7F4E23A6F1BA007F67AC /* Atomic.swift */,
				149749421F8923EC00FA4900 /* AnyEncodable.swift */,
				5C2B20158E599EDBE51D7AB2 /* Cancellable.swift */,
				3FF1994427C5440527B03B31 /* Endpoint.swift */,
				86F3C0EA472C23E786E23CE9 /* Image.swift */,
				88D4E607168B403E754F510C /* Moya+Alamofire.swift */,
				2D47F3DC51C28D950491FAAB /* MoyaError.swift */,
				851FFE6DC58E873408D0E8E7 /* MoyaProvider.swift */,
				39F87B4349AC772FF766904B /* MoyaProvider+Defaults.swift */,
				225C397C03E17F7DFBCA2848 /* MoyaProvider+Internal.swift */,
				B184F8E91A84A02E209EEB91 /* MultipartFormData.swift */,
				8F4EAC41B82FF5081DEC4808 /* MultiTarget.swift */,
				61A693AF0E88E83E91A47A99 /* Plugin.swift */,
				536E44826931EEDF3B8DFED4 /* Plugins */,
				7EFCB6731C60D3830DA5D2CB /* Response.swift */,
				9C38151BF038BA0B61EF5A62 /* TargetType.swift */,
				147E26EB1F5B14B300C1F513 /* Task.swift */,
				AACB924B2366202600A33FB8 /* Task+Internal.swift */,
				1446FBB21F214C5200C1EFF2 /* URL+Moya.swift */,
				1F8AA0BB1FE0630300C9D7B6 /* ValidationType.swift */,
				AA882A26236867A30096BCA1 /* RawDataParameterEncoder.swift */,
				85F6042D22A018BB00063320 /* RequestTypeWrapper.swift */,
			);
			path = Moya;
			sourceTree = "<group>";
		};
		469A06741F705C3E001153A0 /* Basic */ = {
			isa = PBXGroup;
			children = (
				469A06751F705C3E001153A0 /* AppDelegate.swift */,
				469A06771F705C3E001153A0 /* ViewController.swift */,
				469A06811F705C3E001153A0 /* Info.plist */,
			);
			path = Basic;
			sourceTree = "<group>";
		};
		469A068A1F705C4E001153A0 /* Multi-Target */ = {
			isa = PBXGroup;
			children = (
				469A068B1F705C4E001153A0 /* AppDelegate.swift */,
				469A068D1F705C4E001153A0 /* ViewController.swift */,
				469A06971F705C4E001153A0 /* Info.plist */,
			);
			path = "Multi-Target";
			sourceTree = "<group>";
		};
		469A069C1F705C62001153A0 /* Examples */ = {
			isa = PBXGroup;
			children = (
				469A068A1F705C4E001153A0 /* Multi-Target */,
				469A06741F705C3E001153A0 /* Basic */,
				469A069D1F705C7A001153A0 /* _shared */,
			);
			path = Examples;
			sourceTree = "<group>";
		};
		469A069D1F705C7A001153A0 /* _shared */ = {
			isa = PBXGroup;
			children = (
				469A06A71F705D0D001153A0 /* LaunchScreen.storyboard */,
				469A06A81F705D0D001153A0 /* Main.storyboard */,
				469A06AE1F705DDD001153A0 /* GiphyAPI.swift */,
				469A06B01F705DDE001153A0 /* GitHubAPI.swift */,
				469A06AD1F705DDD001153A0 /* GitHubUserContentAPI.swift */,
				469A06AF1F705DDD001153A0 /* Images.xcassets */,
			);
			path = _shared;
			sourceTree = "<group>";
		};
		507EA19696730EC88F48A989 = {
			isa = PBXGroup;
			children = (
				FC95CA86272B4EE5DBDDAD55 /* Products */,
				0E7C5E12BDDF8CD3A778D84C /* Frameworks */,
				9A58CD622B8FBB54907843BE /* Sources */,
				469A069C1F705C62001153A0 /* Examples */,
				1952C4A00E2EF89FFE965603 /* Tests */,
			);
			indentWidth = 4;
			sourceTree = "<group>";
			tabWidth = 4;
		};
		536E44826931EEDF3B8DFED4 /* Plugins */ = {
			isa = PBXGroup;
			children = (
				CC115388D44D0DB7A753E9BB /* AccessTokenPlugin.swift */,
				884642F58B074C95261DCA86 /* CredentialsPlugin.swift */,
				2AD20F6A819D899E3278E903 /* NetworkActivityPlugin.swift */,
				4553E5591EE96535C5310C02 /* NetworkLoggerPlugin.swift */,
			);
			path = Plugins;
			sourceTree = "<group>";
		};
		85D527782302B4CC0093E9C1 /* MoyaTests */ = {
			isa = PBXGroup;
			children = (
				31BAAD7EC02607A52AD3EF1E /* AccessTokenPluginSpec.swift */,
				AA663AB9236985A1006B295B /* AnyEncodableSpec.swift */,
				1F24393220125F8200C9D813 /* EndpointClosureSpec.swift */,
				E825A32256FC030B8BA2684D /* EndpointSpec.swift */,
				C79C5F376B4A2C3F70051980 /* Error+MoyaSpec.swift */,
				7F112022D8F42844A7D5CB5C /* ErrorTests.swift */,
				819334FE5D32EFB82599D482 /* MethodSpec.swift */,
				C841AA621AEC61FAEA0CA019 /* MoyaProvider+ReactiveSpec.swift */,
				4C7A20CC38EB5A0221E6EA34 /* MoyaProvider+RxSpec.swift */,
				82E52DC541FD052ABA625D2A /* MoyaProviderIntegrationTests.swift */,
				B1F68927EA26EBDB45E82C8C /* MoyaProviderSpec.swift */,
				369649DCA3D957F2F9D8053A /* MultipartFormDataSpec.swift */,
				7D11E4BE1D5112E6972AD09F /* MultiTargetSpec.swift */,
				832781077A551E1F86E5F2D4 /* NetworkLoggerPluginSpec.swift */,
				461DEED329CE157E412CBCE0 /* Observable+MoyaSpec.swift */,
				AA882A29236867D60096BCA1 /* RawDataParameterEncoderSpec.swift */,
				78A2D3981F44BACD00C9E122 /* RxTestHelpers.swift */,
				F1AFAFEA29CDFABC559F0BE2 /* SignalProducer+MoyaSpec.swift */,
				78A2D39A1F44D45100C9E122 /* Single+MoyaSpec.swift */,
				AAD802B3236435EB0044EDFB /* TaskSpec.swift */,
				4650771638DBA96BDE28F11B /* TestHelpers.swift */,
				85D527792302BEF30093E9C1 /* TestImage.swift */,
				DCACC7B19F3FFC2DEE74E07B /* TestPlugin.swift */,
				85850A4022CF5AB50089E731 /* NimbleHelpers.swift */,
				AAAFCD19235BBBDC0049EA19 /* PropertyListEncoder.swift */,
			);
			path = MoyaTests;
			sourceTree = "<group>";
		};
		94621FEF4A2A1BFCE4BA36D0 /* RxMoya */ = {
			isa = PBXGroup;
			children = (
				D48555FB39336D99F8365F5E /* MoyaProvider+Rx.swift */,
				8736BEE85376471D7CB1E0ED /* Observable+Response.swift */,
				14FB7A3E1F3E089900308949 /* Single+Response.swift */,
			);
			path = RxMoya;
			sourceTree = "<group>";
		};
		9A58CD622B8FBB54907843BE /* Sources */ = {
			isa = PBXGroup;
			children = (
				1994CBF4AE6FADACD6742256 /* Supporting Files */,
				331A6D3090D9773091435406 /* Moya */,
				32510BE8BF8ADDEE4A94080D /* ReactiveMoya */,
				94621FEF4A2A1BFCE4BA36D0 /* RxMoya */,
			);
			path = Sources;
			sourceTree = "<group>";
		};
		FC95CA86272B4EE5DBDDAD55 /* Products */ = {
			isa = PBXGroup;
			children = (
				559D567FD0DA37D6CC98FF92 /* Moya.framework */,
				62A8C06CC9BA491AE62A431B /* ReactiveMoya.framework */,
				4D3C74EB65D75BC6DFCC646E /* RxMoya.framework */,
				5365911118011A3A4FE0CD07 /* MoyaTests.xctest */,
				469A06731F705C3E001153A0 /* Basic.app */,
				469A06891F705C4E001153A0 /* Multi-Target.app */,
			);
			name = Products;
			sourceTree = "<group>";
		};
/* End PBXGroup section */

/* Begin PBXHeadersBuildPhase section */
		32F3AD3786CDD74D9581BAD8 /* Headers */ = {
			isa = PBXHeadersBuildPhase;
			buildActionMask = 2147483647;
			files = (
				12F88B3755343FB9DD244AEC /* RxMoya.h in Headers */,
			);
			runOnlyForDeploymentPostprocessing = 0;
		};
		685A8F97EA2FF47C7F6FF84E /* Headers */ = {
			isa = PBXHeadersBuildPhase;
			buildActionMask = 2147483647;
			files = (
				D00AA2514CD6B1276B845BA7 /* ReactiveMoya.h in Headers */,
			);
			runOnlyForDeploymentPostprocessing = 0;
		};
		B89AF3F53E069FA188A11C14 /* Headers */ = {
			isa = PBXHeadersBuildPhase;
			buildActionMask = 2147483647;
			files = (
				0DA77DF1329D3EFD3BD295CE /* Moya.h in Headers */,
			);
			runOnlyForDeploymentPostprocessing = 0;
		};
/* End PBXHeadersBuildPhase section */

/* Begin PBXNativeTarget section */
		469A06721F705C3E001153A0 /* Basic */ = {
			isa = PBXNativeTarget;
			buildConfigurationList = 469A06821F705C3E001153A0 /* Build configuration list for PBXNativeTarget "Basic" */;
			buildPhases = (
				46AE31F61F86DEEF004E4236 /* Swiftlint */,
				469A066F1F705C3E001153A0 /* Sources */,
				469A06701F705C3E001153A0 /* Frameworks */,
				469A06711F705C3E001153A0 /* Resources */,
				1463B8841F8A8A7F002D9C4F /* Embed Frameworks */,
			);
			buildRules = (
			);
			dependencies = (
			);
			name = Basic;
			productName = Basic;
			productReference = 469A06731F705C3E001153A0 /* Basic.app */;
			productType = "com.apple.product-type.application";
		};
		469A06881F705C4E001153A0 /* Multi-Target */ = {
			isa = PBXNativeTarget;
			buildConfigurationList = 469A06981F705C4E001153A0 /* Build configuration list for PBXNativeTarget "Multi-Target" */;
			buildPhases = (
				469A06851F705C4E001153A0 /* Sources */,
				469A06861F705C4E001153A0 /* Frameworks */,
				469A06871F705C4E001153A0 /* Resources */,
				1463B87F1F8A8A79002D9C4F /* Embed Frameworks */,
				46AE31F71F86DEFE004E4236 /* Swiftlint */,
			);
			buildRules = (
			);
			dependencies = (
			);
			name = "Multi-Target";
			productName = "Multi-Target";
			productReference = 469A06891F705C4E001153A0 /* Multi-Target.app */;
			productType = "com.apple.product-type.application";
		};
		528FF71D5A26E74522C484AD /* RxMoya */ = {
			isa = PBXNativeTarget;
			buildConfigurationList = 730B3998272DA2F2A3DA3BC3 /* Build configuration list for PBXNativeTarget "RxMoya" */;
			buildPhases = (
				46AE31F41F86DED0004E4236 /* Swiftlint */,
				32F3AD3786CDD74D9581BAD8 /* Headers */,
				27825A1A1770E680684F9B64 /* Sources */,
				6C19AE05179816E0E74776FD /* Resources */,
				E8587D648DDFD802A140D11B /* Frameworks */,
			);
			buildRules = (
			);
			dependencies = (
			);
			name = RxMoya;
			productName = RxMoya;
			productReference = 4D3C74EB65D75BC6DFCC646E /* RxMoya.framework */;
			productType = "com.apple.product-type.framework";
		};
		958A3EDB11249C16A9186F42 /* ReactiveMoya */ = {
			isa = PBXNativeTarget;
			buildConfigurationList = 7F311DEFBAD859E3836BF38C /* Build configuration list for PBXNativeTarget "ReactiveMoya" */;
			buildPhases = (
				46AE31F31F86DDFC004E4236 /* Swiftlint */,
				685A8F97EA2FF47C7F6FF84E /* Headers */,
				2D769A89D905FD6D03ECF24C /* Sources */,
				8A60BE8FF1AF8DE50D5C3B8F /* Resources */,
				154F6A501C7109867E223063 /* Frameworks */,
			);
			buildRules = (
			);
			dependencies = (
			);
			name = ReactiveMoya;
			productName = ReactiveMoya;
			productReference = 62A8C06CC9BA491AE62A431B /* ReactiveMoya.framework */;
			productType = "com.apple.product-type.framework";
		};
		B4751E2EBB5E193D628CF4D8 /* MoyaTests */ = {
			isa = PBXNativeTarget;
			buildConfigurationList = 2066E11FF26ED668745C75F0 /* Build configuration list for PBXNativeTarget "MoyaTests" */;
			buildPhases = (
				46AE31F51F86DEE2004E4236 /* Swiftlint */,
				8434BE38D4F49CF6A376FEAC /* Sources */,
				79EE6DEC46EED0B6DF2F3604 /* Resources */,
				893A08BEE844EE1A074B526F /* Frameworks */,
				B33B10BA6802FCF699147E8B /* Copy Carthage Frameworks */,
			);
			buildRules = (
			);
			dependencies = (
				BE8005C75587C9125399D35D /* PBXTargetDependency */,
				D7778D576FC3253CDAF90892 /* PBXTargetDependency */,
				BBA136F85D7492245F49EF64 /* PBXTargetDependency */,
			);
			name = MoyaTests;
			productName = MoyaTests;
			productReference = 5365911118011A3A4FE0CD07 /* MoyaTests.xctest */;
			productType = "com.apple.product-type.bundle.unit-test";
		};
		ED6C081A4AC105D3F62F3C49 /* Moya */ = {
			isa = PBXNativeTarget;
			buildConfigurationList = 3190CB92EA23E8BF6F8407F2 /* Build configuration list for PBXNativeTarget "Moya" */;
			buildPhases = (
				46AE31F21F86DDC6004E4236 /* Swiftlint */,
				B89AF3F53E069FA188A11C14 /* Headers */,
				054614992B184CBD90E510ED /* Sources */,
				E83509792249AE1FFE8EA7B7 /* Resources */,
				B2955433F474AC60FE7417A3 /* Frameworks */,
			);
			buildRules = (
			);
			dependencies = (
			);
			name = Moya;
			productName = Moya;
			productReference = 559D567FD0DA37D6CC98FF92 /* Moya.framework */;
			productType = "com.apple.product-type.framework";
		};
/* End PBXNativeTarget section */

/* Begin PBXProject section */
		37D7E3D7DB2F5106A68DAB51 /* Project object */ = {
			isa = PBXProject;
			attributes = {
				LastSwiftUpdateCheck = 0900;
				LastUpgradeCheck = 1000;
				TargetAttributes = {
					469A06721F705C3E001153A0 = {
						CreatedOnToolsVersion = 9.0;
						LastSwiftMigration = 1000;
						ProvisioningStyle = Manual;
					};
					469A06881F705C4E001153A0 = {
						CreatedOnToolsVersion = 9.0;
						LastSwiftMigration = 1000;
						ProvisioningStyle = Manual;
					};
					528FF71D5A26E74522C484AD = {
						LastSwiftMigration = 0900;
					};
					958A3EDB11249C16A9186F42 = {
						LastSwiftMigration = 0900;
					};
					B4751E2EBB5E193D628CF4D8 = {
						LastSwiftMigration = 0900;
					};
					ED6C081A4AC105D3F62F3C49 = {
						LastSwiftMigration = 1000;
					};
				};
			};
			buildConfigurationList = CF2B188FD83B4489A8520824 /* Build configuration list for PBXProject "Moya" */;
			compatibilityVersion = "Xcode 3.2";
			developmentRegion = en;
			hasScannedForEncodings = 0;
			knownRegions = (
				en,
				Base,
			);
			mainGroup = 507EA19696730EC88F48A989;
			productRefGroup = FC95CA86272B4EE5DBDDAD55 /* Products */;
			projectDirPath = "";
			projectRoot = "";
			targets = (
				ED6C081A4AC105D3F62F3C49 /* Moya */,
				958A3EDB11249C16A9186F42 /* ReactiveMoya */,
				528FF71D5A26E74522C484AD /* RxMoya */,
				B4751E2EBB5E193D628CF4D8 /* MoyaTests */,
				469A06721F705C3E001153A0 /* Basic */,
				469A06881F705C4E001153A0 /* Multi-Target */,
			);
		};
/* End PBXProject section */

/* Begin PBXResourcesBuildPhase section */
		469A06711F705C3E001153A0 /* Resources */ = {
			isa = PBXResourcesBuildPhase;
			buildActionMask = 2147483647;
			files = (
				469A06BE1F70637C001153A0 /* Images.xcassets in Resources */,
				469A06B31F706373001153A0 /* LaunchScreen.storyboard in Resources */,
				469A06B51F706377001153A0 /* Main.storyboard in Resources */,
			);
			runOnlyForDeploymentPostprocessing = 0;
		};
		469A06871F705C4E001153A0 /* Resources */ = {
			isa = PBXResourcesBuildPhase;
			buildActionMask = 2147483647;
			files = (
				469A06BA1F70637C001153A0 /* Images.xcassets in Resources */,
				469A06B41F706373001153A0 /* LaunchScreen.storyboard in Resources */,
				469A06B61F706377001153A0 /* Main.storyboard in Resources */,
			);
			runOnlyForDeploymentPostprocessing = 0;
		};
		6C19AE05179816E0E74776FD /* Resources */ = {
			isa = PBXResourcesBuildPhase;
			buildActionMask = 2147483647;
			files = (
			);
			runOnlyForDeploymentPostprocessing = 0;
		};
		79EE6DEC46EED0B6DF2F3604 /* Resources */ = {
			isa = PBXResourcesBuildPhase;
			buildActionMask = 2147483647;
			files = (
			);
			runOnlyForDeploymentPostprocessing = 0;
		};
		8A60BE8FF1AF8DE50D5C3B8F /* Resources */ = {
			isa = PBXResourcesBuildPhase;
			buildActionMask = 2147483647;
			files = (
			);
			runOnlyForDeploymentPostprocessing = 0;
		};
		E83509792249AE1FFE8EA7B7 /* Resources */ = {
			isa = PBXResourcesBuildPhase;
			buildActionMask = 2147483647;
			files = (
			);
			runOnlyForDeploymentPostprocessing = 0;
		};
/* End PBXResourcesBuildPhase section */

/* Begin PBXShellScriptBuildPhase section */
		46AE31F21F86DDC6004E4236 /* Swiftlint */ = {
			isa = PBXShellScriptBuildPhase;
			buildActionMask = 2147483647;
			files = (
			);
			inputPaths = (
			);
			name = Swiftlint;
			outputPaths = (
			);
			runOnlyForDeploymentPostprocessing = 0;
			shellPath = /bin/sh;
			shellScript = "if [ \"${CONFIGURATION}\" = \"Debug\" ]; then\n    if which swiftlint > /dev/null; then\n        swiftlint\n    else\n        echo \"warning: SwiftLint not installed, download from https://github.com/realm/SwiftLint to lint!\"\n    fi\nfi";
		};
		46AE31F31F86DDFC004E4236 /* Swiftlint */ = {
			isa = PBXShellScriptBuildPhase;
			buildActionMask = 2147483647;
			files = (
			);
			inputPaths = (
			);
			name = Swiftlint;
			outputPaths = (
			);
			runOnlyForDeploymentPostprocessing = 0;
			shellPath = /bin/sh;
			shellScript = "if [ \"${CONFIGURATION}\" = \"Debug\" ]; then\n    if which swiftlint > /dev/null; then\n        swiftlint\n    else\n        echo \"warning: SwiftLint not installed, download from https://github.com/realm/SwiftLint to lint!\"\n    fi\nfi";
		};
		46AE31F41F86DED0004E4236 /* Swiftlint */ = {
			isa = PBXShellScriptBuildPhase;
			buildActionMask = 2147483647;
			files = (
			);
			inputPaths = (
			);
			name = Swiftlint;
			outputPaths = (
			);
			runOnlyForDeploymentPostprocessing = 0;
			shellPath = /bin/sh;
			shellScript = "if [ \"${CONFIGURATION}\" = \"Debug\" ]; then\n    if which swiftlint > /dev/null; then\n        swiftlint\n    else\n        echo \"warning: SwiftLint not installed, download from https://github.com/realm/SwiftLint to lint!\"\n    fi\nfi";
		};
		46AE31F51F86DEE2004E4236 /* Swiftlint */ = {
			isa = PBXShellScriptBuildPhase;
			buildActionMask = 2147483647;
			files = (
			);
			inputPaths = (
			);
			name = Swiftlint;
			outputPaths = (
			);
			runOnlyForDeploymentPostprocessing = 0;
			shellPath = /bin/sh;
			shellScript = "if [ \"${CONFIGURATION}\" = \"Debug\" ]; then\n    if which swiftlint > /dev/null; then\n        swiftlint\n    else\n        echo \"warning: SwiftLint not installed, download from https://github.com/realm/SwiftLint to lint!\"\n    fi\nfi";
		};
		46AE31F61F86DEEF004E4236 /* Swiftlint */ = {
			isa = PBXShellScriptBuildPhase;
			buildActionMask = 2147483647;
			files = (
			);
			inputPaths = (
			);
			name = Swiftlint;
			outputPaths = (
			);
			runOnlyForDeploymentPostprocessing = 0;
			shellPath = /bin/sh;
			shellScript = "if [ \"${CONFIGURATION}\" = \"Debug\" ]; then\n    if which swiftlint > /dev/null; then\n        swiftlint\n    else\n        echo \"warning: SwiftLint not installed, download from https://github.com/realm/SwiftLint to lint!\"\n    fi\nfi";
		};
		46AE31F71F86DEFE004E4236 /* Swiftlint */ = {
			isa = PBXShellScriptBuildPhase;
			buildActionMask = 2147483647;
			files = (
			);
			inputPaths = (
			);
			name = Swiftlint;
			outputPaths = (
			);
			runOnlyForDeploymentPostprocessing = 0;
			shellPath = /bin/sh;
			shellScript = "if [ \"${CONFIGURATION}\" = \"Debug\" ]; then\n    if which swiftlint > /dev/null; then\n        swiftlint\n    else\n        echo \"warning: SwiftLint not installed, download from https://github.com/realm/SwiftLint to lint!\"\n    fi\nfi";
		};
		B33B10BA6802FCF699147E8B /* Copy Carthage Frameworks */ = {
			isa = PBXShellScriptBuildPhase;
			buildActionMask = 2147483647;
			files = (
			);
			inputPaths = (
				Nimble.framework,
				Quick.framework,
				OHHTTPStubs.framework,
				Alamofire.framework,
				ReactiveSwift.framework,
				RxSwift.framework,
			);
			name = "Copy Carthage Frameworks";
			outputPaths = (
			);
			runOnlyForDeploymentPostprocessing = 0;
			shellPath = /bin/sh;
			shellScript = " exec \"${SRCROOT}/scripts/copy-carthage-frameworks.sh\"";
		};
/* End PBXShellScriptBuildPhase section */

/* Begin PBXSourcesBuildPhase section */
		054614992B184CBD90E510ED /* Sources */ = {
			isa = PBXSourcesBuildPhase;
			buildActionMask = 2147483647;
			files = (
				1F8AA0BC1FE0630300C9D7B6 /* ValidationType.swift in Sources */,
				AACB924C2366202600A33FB8 /* Task+Internal.swift in Sources */,
				3AF7063CBE1F9626FB32D933 /* Cancellable.swift in Sources */,
				85F6042E22A018BB00063320 /* RequestTypeWrapper.swift in Sources */,
				49C61E884A595E94758B5643 /* Endpoint.swift in Sources */,
<<<<<<< HEAD
				AA882A27236867A30096BCA1 /* RawDataParameterEncoder.swift in Sources */,
=======
				B2CD7F4F23A6F1BA007F67AC /* Atomic.swift in Sources */,
>>>>>>> 2dc1da50
				FB223B5C3B7D4AA5261E25EA /* Image.swift in Sources */,
				EDBA10DB0D0E35C1474AAB4D /* Moya+Alamofire.swift in Sources */,
				15D3A2BD1223B59E2BBE09F0 /* MoyaError.swift in Sources */,
				59BC4B9B9D0D6F9C060E5620 /* MoyaProvider+Defaults.swift in Sources */,
				149749431F8923EC00FA4900 /* AnyEncodable.swift in Sources */,
				9854C1DBF14818CCA76AEC7F /* MoyaProvider+Internal.swift in Sources */,
				147E26EC1F5B14B300C1F513 /* Task.swift in Sources */,
				5BCAACCA268FEA0DAB07F998 /* MoyaProvider.swift in Sources */,
				61633F6E85FB39A4707A6167 /* MultipartFormData.swift in Sources */,
				5054F87AFF61EAC0097F88BD /* MultiTarget.swift in Sources */,
				BEAA605B30BE7651BA5C61A4 /* Plugin.swift in Sources */,
				83B0E400A7562256224CB7FF /* AccessTokenPlugin.swift in Sources */,
				B5A7124CF285D8EC7F89C1AD /* CredentialsPlugin.swift in Sources */,
				1446FBB31F214C5200C1EFF2 /* URL+Moya.swift in Sources */,
				4A609CED953E8A6C59AD01A1 /* NetworkActivityPlugin.swift in Sources */,
				1FD44D9E21CEA6B6221807EF /* NetworkLoggerPlugin.swift in Sources */,
				A8C55515DFA147BE4159B40A /* Response.swift in Sources */,
				A2B64B2383FB0BC3C17B3160 /* TargetType.swift in Sources */,
			);
			runOnlyForDeploymentPostprocessing = 0;
		};
		27825A1A1770E680684F9B64 /* Sources */ = {
			isa = PBXSourcesBuildPhase;
			buildActionMask = 2147483647;
			files = (
				1425941E1F42FDED00C9E171 /* Single+Response.swift in Sources */,
				62B78032862A529C4AF42061 /* MoyaProvider+Rx.swift in Sources */,
				7B147185DCE78CD98E28D3F2 /* Observable+Response.swift in Sources */,
			);
			runOnlyForDeploymentPostprocessing = 0;
		};
		2D769A89D905FD6D03ECF24C /* Sources */ = {
			isa = PBXSourcesBuildPhase;
			buildActionMask = 2147483647;
			files = (
				AB5048DC5042B016964EE958 /* MoyaProvider+Reactive.swift in Sources */,
				2ADDFC96D7F7912333534C46 /* SignalProducer+Response.swift in Sources */,
			);
			runOnlyForDeploymentPostprocessing = 0;
		};
		469A066F1F705C3E001153A0 /* Sources */ = {
			isa = PBXSourcesBuildPhase;
			buildActionMask = 2147483647;
			files = (
				469A06BD1F70637C001153A0 /* GitHubUserContentAPI.swift in Sources */,
				469A06781F705C3E001153A0 /* ViewController.swift in Sources */,
				469A06761F705C3E001153A0 /* AppDelegate.swift in Sources */,
				469A06BB1F70637C001153A0 /* GiphyAPI.swift in Sources */,
				469A06BC1F70637C001153A0 /* GitHubAPI.swift in Sources */,
			);
			runOnlyForDeploymentPostprocessing = 0;
		};
		469A06851F705C4E001153A0 /* Sources */ = {
			isa = PBXSourcesBuildPhase;
			buildActionMask = 2147483647;
			files = (
				149675EE1F81340F0085EDEE /* GitHubUserContentAPI.swift in Sources */,
				149675ED1F81340D0085EDEE /* GiphyAPI.swift in Sources */,
				469A068E1F705C4E001153A0 /* ViewController.swift in Sources */,
				149675EC1F81340B0085EDEE /* GitHubAPI.swift in Sources */,
				469A068C1F705C4E001153A0 /* AppDelegate.swift in Sources */,
			);
			runOnlyForDeploymentPostprocessing = 0;
		};
		8434BE38D4F49CF6A376FEAC /* Sources */ = {
			isa = PBXSourcesBuildPhase;
			buildActionMask = 2147483647;
			files = (
				A6304A7E74FA3B04C9B10B63 /* AccessTokenPluginSpec.swift in Sources */,
				2C7132B56A7B129E12BAACAC /* EndpointSpec.swift in Sources */,
				78A2D3991F44BACD00C9E122 /* RxTestHelpers.swift in Sources */,
				AA882A2B236867D60096BCA1 /* RawDataParameterEncoderSpec.swift in Sources */,
				53376123902C6A22A44DB88E /* Error+MoyaSpec.swift in Sources */,
				AA663ABA236985A1006B295B /* AnyEncodableSpec.swift in Sources */,
				78A2D39B1F44D45100C9E122 /* Single+MoyaSpec.swift in Sources */,
				C1B5E2325B210232599B0D1A /* ErrorTests.swift in Sources */,
				539FD70730B00973E1778CD3 /* MethodSpec.swift in Sources */,
				AAD802B4236435EB0044EDFB /* TaskSpec.swift in Sources */,
				B4ABD55950B0E70BF44E79C6 /* MoyaProviderIntegrationTests.swift in Sources */,
				9A58B120B1293AFE556915AE /* MoyaProviderSpec.swift in Sources */,
				AAE606D6239435CD00D397F9 /* Task+Internal.swift in Sources */,
				FA9EE63E068C40C97D7B0156 /* MultipartFormDataSpec.swift in Sources */,
				B950CAA84C0656EB11E316FB /* MultiTargetSpec.swift in Sources */,
				1F24393320125F8200C9D813 /* EndpointClosureSpec.swift in Sources */,
				4033070748A57EB4A0040DB1 /* NetworkLoggerPluginSpec.swift in Sources */,
				85850A4122CF5AB50089E731 /* NimbleHelpers.swift in Sources */,
				85D5277A2302BEF30093E9C1 /* TestImage.swift in Sources */,
				E9B54EFE4EF4A96444BA76AA /* Observable+MoyaSpec.swift in Sources */,
				8995DF740A59721AA79F5B43 /* MoyaProvider+ReactiveSpec.swift in Sources */,
				58F73370045D6F1FBF73FC82 /* MoyaProvider+RxSpec.swift in Sources */,
				DA631A5B37F36DA17E135F14 /* SignalProducer+MoyaSpec.swift in Sources */,
				F88EC83A91FF6DE81246B01C /* TestHelpers.swift in Sources */,
				AAAFCD1A235BBBDC0049EA19 /* PropertyListEncoder.swift in Sources */,
				AA882A28236867A30096BCA1 /* RawDataParameterEncoder.swift in Sources */,
				7C32947EA657E981CB15D58C /* TestPlugin.swift in Sources */,
			);
			runOnlyForDeploymentPostprocessing = 0;
		};
/* End PBXSourcesBuildPhase section */

/* Begin PBXTargetDependency section */
		BBA136F85D7492245F49EF64 /* PBXTargetDependency */ = {
			isa = PBXTargetDependency;
			name = RxMoya;
			target = 528FF71D5A26E74522C484AD /* RxMoya */;
			targetProxy = F1AFFF828D536728F1F23101 /* PBXContainerItemProxy */;
		};
		BE8005C75587C9125399D35D /* PBXTargetDependency */ = {
			isa = PBXTargetDependency;
			name = Moya;
			target = ED6C081A4AC105D3F62F3C49 /* Moya */;
			targetProxy = 17924DA7239A397DF7BCAE7A /* PBXContainerItemProxy */;
		};
		D7778D576FC3253CDAF90892 /* PBXTargetDependency */ = {
			isa = PBXTargetDependency;
			name = ReactiveMoya;
			target = 958A3EDB11249C16A9186F42 /* ReactiveMoya */;
			targetProxy = 9C87DB314CD3991954C659EF /* PBXContainerItemProxy */;
		};
/* End PBXTargetDependency section */

/* Begin XCBuildConfiguration section */
		01C5AFCF3818BD32140C96CB /* Release */ = {
			isa = XCBuildConfiguration;
			buildSettings = {
				APPLICATION_EXTENSION_API_ONLY = YES;
				COMBINE_HIDPI_IMAGES = YES;
				CURRENT_PROJECT_VERSION = 1;
				DEBUG_INFORMATION_FORMAT = "dwarf-with-dsym";
				DEFINES_MODULE = YES;
				DYLIB_COMPATIBILITY_VERSION = 1;
				DYLIB_CURRENT_VERSION = 1;
				DYLIB_INSTALL_NAME_BASE = "@rpath";
				ENABLE_STRICT_OBJC_MSGSEND = YES;
				"FRAMEWORK_SEARCH_PATHS[sdk=appletv*]" = (
					"$(SRCROOT)/Carthage/Build/tvOS/",
					"$(inherited)",
				);
				"FRAMEWORK_SEARCH_PATHS[sdk=iphone*]" = (
					"$(SRCROOT)/Carthage/Build/iOS/",
					"$(inherited)",
				);
				"FRAMEWORK_SEARCH_PATHS[sdk=macosx*]" = (
					"$(SRCROOT)/Carthage/Build/Mac/",
					"$(inherited)",
				);
				"FRAMEWORK_SEARCH_PATHS[sdk=watch*]" = (
					"$(SRCROOT)/Carthage/Build/watchOS/",
					"$(inherited)",
				);
				FRAMEWORK_VERSION = A;
				GCC_NO_COMMON_BLOCKS = YES;
				INFOPLIST_FILE = "Sources/Supporting Files/Info.plist";
				INSTALL_PATH = "$(LOCAL_LIBRARY_DIR)/Frameworks";
				IPHONEOS_DEPLOYMENT_TARGET = 10.0;
				LD_RUNPATH_SEARCH_PATHS = "$(inherited) @executable_path/../Frameworks @loader_path/Frameworks";
				MACOSX_DEPLOYMENT_TARGET = 10.12;
				MTL_ENABLE_DEBUG_INFO = NO;
				PRODUCT_BUNDLE_IDENTIFIER = com.cocoapods.Moya;
				PRODUCT_NAME = "$(TARGET_NAME)";
				SDKROOT = macosx;
				SKIP_INSTALL = YES;
				SUPPORTED_PLATFORMS = "macosx iphoneos iphonesimulator appletvos appletvsimulator watchos watchsimulator";
				SWIFT_OPTIMIZATION_LEVEL = "-Owholemodule";
				TVOS_DEPLOYMENT_TARGET = 10.0;
				VERSIONING_SYSTEM = "apple-generic";
				VERSION_INFO_PREFIX = "";
				WATCHOS_DEPLOYMENT_TARGET = 3.0;
			};
			name = Release;
		};
		02BE784C4557A8E4BB713F8E /* Debug */ = {
			isa = XCBuildConfiguration;
			buildSettings = {
				APPLICATION_EXTENSION_API_ONLY = YES;
				COMBINE_HIDPI_IMAGES = YES;
				CURRENT_PROJECT_VERSION = 1;
				DEBUG_INFORMATION_FORMAT = dwarf;
				DEFINES_MODULE = YES;
				DYLIB_COMPATIBILITY_VERSION = 1;
				DYLIB_CURRENT_VERSION = 1;
				DYLIB_INSTALL_NAME_BASE = "@rpath";
				ENABLE_STRICT_OBJC_MSGSEND = YES;
				"FRAMEWORK_SEARCH_PATHS[sdk=appletv*]" = (
					"$(SRCROOT)/Carthage/Build/tvOS/",
					"$(inherited)",
				);
				"FRAMEWORK_SEARCH_PATHS[sdk=iphone*]" = (
					"$(SRCROOT)/Carthage/Build/iOS/",
					"$(inherited)",
				);
				"FRAMEWORK_SEARCH_PATHS[sdk=macosx*]" = (
					"$(SRCROOT)/Carthage/Build/Mac/",
					"$(inherited)",
				);
				"FRAMEWORK_SEARCH_PATHS[sdk=watch*]" = (
					"$(SRCROOT)/Carthage/Build/watchOS/",
					"$(inherited)",
				);
				FRAMEWORK_VERSION = A;
				GCC_NO_COMMON_BLOCKS = YES;
				INFOPLIST_FILE = "Sources/Supporting Files/Info.plist";
				INSTALL_PATH = "$(LOCAL_LIBRARY_DIR)/Frameworks";
				IPHONEOS_DEPLOYMENT_TARGET = 10.0;
				LD_RUNPATH_SEARCH_PATHS = "$(inherited) @executable_path/../Frameworks @loader_path/Frameworks";
				MACOSX_DEPLOYMENT_TARGET = 10.12;
				MTL_ENABLE_DEBUG_INFO = YES;
				PRODUCT_BUNDLE_IDENTIFIER = com.cocoapods.RxMoya;
				PRODUCT_NAME = "$(TARGET_NAME)";
				SDKROOT = macosx;
				SKIP_INSTALL = YES;
				SUPPORTED_PLATFORMS = "macosx iphoneos iphonesimulator appletvos appletvsimulator watchos watchsimulator";
				SWIFT_ACTIVE_COMPILATION_CONDITIONS = DEBUG;
				SWIFT_OPTIMIZATION_LEVEL = "-Onone";
				TVOS_DEPLOYMENT_TARGET = 10.0;
				VERSIONING_SYSTEM = "apple-generic";
				VERSION_INFO_PREFIX = "";
				WATCHOS_DEPLOYMENT_TARGET = 3.0;
			};
			name = Debug;
		};
		161E2F3743768736903DAA5B /* Debug */ = {
			isa = XCBuildConfiguration;
			buildSettings = {
				APPLICATION_EXTENSION_API_ONLY = NO;
				COMBINE_HIDPI_IMAGES = YES;
				CURRENT_PROJECT_VERSION = 1;
				DEBUG_INFORMATION_FORMAT = dwarf;
				ENABLE_STRICT_OBJC_MSGSEND = YES;
				"FRAMEWORK_SEARCH_PATHS[sdk=appletv*]" = (
					"$(SRCROOT)/Carthage/Build/tvOS/",
					"$(inherited)",
				);
				"FRAMEWORK_SEARCH_PATHS[sdk=iphone*]" = (
					"$(SRCROOT)/Carthage/Build/iOS/",
					"$(inherited)",
				);
				"FRAMEWORK_SEARCH_PATHS[sdk=macosx*]" = (
					"$(SRCROOT)/Carthage/Build/Mac/",
					"$(inherited)",
				);
				"FRAMEWORK_SEARCH_PATHS[sdk=watch*]" = (
					"$(SRCROOT)/Carthage/Build/watchOS/",
					"$(inherited)",
				);
				GCC_NO_COMMON_BLOCKS = YES;
				INFOPLIST_FILE = "Sources/Supporting Files/Info.plist";
				IPHONEOS_DEPLOYMENT_TARGET = 10.0;
				LD_RUNPATH_SEARCH_PATHS = "$(inherited) @executable_path/Frameworks @loader_path/Frameworks";
				"LD_RUNPATH_SEARCH_PATHS[sdk=macosx*]" = "$(inherited) @executable_path/../Frameworks @loader_path/../Frameworks";
				MACOSX_DEPLOYMENT_TARGET = 10.12;
				MTL_ENABLE_DEBUG_INFO = YES;
				PRODUCT_BUNDLE_IDENTIFIER = com.cocoapods.MoyaTests;
				PRODUCT_NAME = "$(TARGET_NAME)";
				SDKROOT = macosx;
				SUPPORTED_PLATFORMS = "macosx iphoneos iphonesimulator appletvos appletvsimulator watchos watchsimulator";
				SWIFT_ACTIVE_COMPILATION_CONDITIONS = DEBUG;
				SWIFT_OPTIMIZATION_LEVEL = "-Onone";
				TVOS_DEPLOYMENT_TARGET = 10.0;
				WATCHOS_DEPLOYMENT_TARGET = 3.0;
			};
			name = Debug;
		};
		1F6BA0C94269FECB59EB249A /* Release */ = {
			isa = XCBuildConfiguration;
			buildSettings = {
				ALWAYS_SEARCH_USER_PATHS = NO;
				APPLICATION_EXTENSION_API_ONLY = YES;
				CLANG_ANALYZER_NONNULL = YES;
				CLANG_ANALYZER_NUMBER_OBJECT_CONVERSION = YES;
				CLANG_CXX_LANGUAGE_STANDARD = "gnu++0x";
				CLANG_CXX_LIBRARY = "libc++";
				CLANG_ENABLE_MODULES = YES;
				CLANG_ENABLE_OBJC_ARC = YES;
				CLANG_WARN_BLOCK_CAPTURE_AUTORELEASING = YES;
				CLANG_WARN_BOOL_CONVERSION = YES;
				CLANG_WARN_COMMA = YES;
				CLANG_WARN_CONSTANT_CONVERSION = YES;
				CLANG_WARN_DEPRECATED_OBJC_IMPLEMENTATIONS = YES;
				CLANG_WARN_DIRECT_OBJC_ISA_USAGE = YES;
				CLANG_WARN_DOCUMENTATION_COMMENTS = YES;
				CLANG_WARN_EMPTY_BODY = YES;
				CLANG_WARN_ENUM_CONVERSION = YES;
				CLANG_WARN_INFINITE_RECURSION = YES;
				CLANG_WARN_INT_CONVERSION = YES;
				CLANG_WARN_NON_LITERAL_NULL_CONVERSION = YES;
				CLANG_WARN_OBJC_IMPLICIT_RETAIN_SELF = YES;
				CLANG_WARN_OBJC_LITERAL_CONVERSION = YES;
				CLANG_WARN_OBJC_ROOT_CLASS = YES;
				CLANG_WARN_RANGE_LOOP_ANALYSIS = YES;
				CLANG_WARN_STRICT_PROTOTYPES = YES;
				CLANG_WARN_SUSPICIOUS_MOVE = YES;
				CLANG_WARN_UNREACHABLE_CODE = YES;
				CLANG_WARN__DUPLICATE_METHOD_MATCH = YES;
				CODE_SIGN_IDENTITY = "";
				COMBINE_HIDPI_IMAGES = YES;
				COPY_PHASE_STRIP = YES;
				ENABLE_NS_ASSERTIONS = NO;
				ENABLE_STRICT_OBJC_MSGSEND = YES;
				GCC_C_LANGUAGE_STANDARD = gnu99;
				GCC_NO_COMMON_BLOCKS = YES;
				GCC_WARN_64_TO_32_BIT_CONVERSION = YES;
				GCC_WARN_ABOUT_RETURN_TYPE = YES;
				GCC_WARN_UNDECLARED_SELECTOR = YES;
				GCC_WARN_UNINITIALIZED_AUTOS = YES;
				GCC_WARN_UNUSED_FUNCTION = YES;
				GCC_WARN_UNUSED_VARIABLE = YES;
				IPHONEOS_DEPLOYMENT_TARGET = 10.0;
				MACOSX_DEPLOYMENT_TARGET = 10.12;
				SDKROOT = macosx;
				SWIFT_OPTIMIZATION_LEVEL = "-Owholemodule";
				SWIFT_VERSION = 5.0;
				TARGETED_DEVICE_FAMILY = "1,2,3,4";
				TVOS_DEPLOYMENT_TARGET = 10.0;
				VALIDATE_PRODUCT = YES;
				WATCHOS_DEPLOYMENT_TARGET = 3.0;
			};
			name = Release;
		};
		22273CA8619EEFFF14BF4A48 /* Release */ = {
			isa = XCBuildConfiguration;
			buildSettings = {
				APPLICATION_EXTENSION_API_ONLY = YES;
				COMBINE_HIDPI_IMAGES = YES;
				CURRENT_PROJECT_VERSION = 1;
				DEBUG_INFORMATION_FORMAT = "dwarf-with-dsym";
				DEFINES_MODULE = YES;
				DYLIB_COMPATIBILITY_VERSION = 1;
				DYLIB_CURRENT_VERSION = 1;
				DYLIB_INSTALL_NAME_BASE = "@rpath";
				ENABLE_STRICT_OBJC_MSGSEND = YES;
				"FRAMEWORK_SEARCH_PATHS[sdk=appletv*]" = (
					"$(SRCROOT)/Carthage/Build/tvOS/",
					"$(inherited)",
				);
				"FRAMEWORK_SEARCH_PATHS[sdk=iphone*]" = (
					"$(SRCROOT)/Carthage/Build/iOS/",
					"$(inherited)",
				);
				"FRAMEWORK_SEARCH_PATHS[sdk=macosx*]" = (
					"$(SRCROOT)/Carthage/Build/Mac/",
					"$(inherited)",
				);
				"FRAMEWORK_SEARCH_PATHS[sdk=watch*]" = (
					"$(SRCROOT)/Carthage/Build/watchOS/",
					"$(inherited)",
				);
				FRAMEWORK_VERSION = A;
				GCC_NO_COMMON_BLOCKS = YES;
				INFOPLIST_FILE = "Sources/Supporting Files/Info.plist";
				INSTALL_PATH = "$(LOCAL_LIBRARY_DIR)/Frameworks";
				IPHONEOS_DEPLOYMENT_TARGET = 10.0;
				LD_RUNPATH_SEARCH_PATHS = "$(inherited) @executable_path/../Frameworks @loader_path/Frameworks";
				MACOSX_DEPLOYMENT_TARGET = 10.12;
				MTL_ENABLE_DEBUG_INFO = NO;
				PRODUCT_BUNDLE_IDENTIFIER = com.cocoapods.RxMoya;
				PRODUCT_NAME = "$(TARGET_NAME)";
				SDKROOT = macosx;
				SKIP_INSTALL = YES;
				SUPPORTED_PLATFORMS = "macosx iphoneos iphonesimulator appletvos appletvsimulator watchos watchsimulator";
				SWIFT_OPTIMIZATION_LEVEL = "-Owholemodule";
				TVOS_DEPLOYMENT_TARGET = 10.0;
				VERSIONING_SYSTEM = "apple-generic";
				VERSION_INFO_PREFIX = "";
				WATCHOS_DEPLOYMENT_TARGET = 3.0;
			};
			name = Release;
		};
		469A06831F705C3E001153A0 /* Debug */ = {
			isa = XCBuildConfiguration;
			buildSettings = {
				ASSETCATALOG_COMPILER_APPICON_NAME = AppIcon;
				CLANG_ANALYZER_NUMBER_OBJECT_CONVERSION = YES_AGGRESSIVE;
				CLANG_CXX_LANGUAGE_STANDARD = "gnu++14";
				CLANG_WARN_BLOCK_CAPTURE_AUTORELEASING = YES;
				CLANG_WARN_COMMA = YES;
				CLANG_WARN_DIRECT_OBJC_ISA_USAGE = YES_ERROR;
				CLANG_WARN_NON_LITERAL_NULL_CONVERSION = YES;
				CLANG_WARN_OBJC_LITERAL_CONVERSION = YES;
				CLANG_WARN_OBJC_ROOT_CLASS = YES_ERROR;
				CLANG_WARN_RANGE_LOOP_ANALYSIS = YES;
				CLANG_WARN_STRICT_PROTOTYPES = YES;
				CLANG_WARN_UNGUARDED_AVAILABILITY = YES_AGGRESSIVE;
				CODE_SIGN_IDENTITY = "iPhone Developer";
				CODE_SIGN_STYLE = Manual;
				DEBUG_INFORMATION_FORMAT = dwarf;
				DEVELOPMENT_TEAM = "";
				FRAMEWORK_SEARCH_PATHS = (
					"$(inherited)",
					"$(PROJECT_DIR)/Carthage/Build/iOS",
				);
				GCC_C_LANGUAGE_STANDARD = gnu11;
				GCC_WARN_ABOUT_RETURN_TYPE = YES_ERROR;
				GCC_WARN_UNINITIALIZED_AUTOS = YES_AGGRESSIVE;
				INFOPLIST_FILE = Examples/Basic/Info.plist;
				IPHONEOS_DEPLOYMENT_TARGET = 13.0;
				LD_RUNPATH_SEARCH_PATHS = "$(inherited) @executable_path/Frameworks";
				MTL_ENABLE_DEBUG_INFO = YES;
				PRODUCT_BUNDLE_IDENTIFIER = Moya.Basic;
				PRODUCT_NAME = "$(TARGET_NAME)";
				PROVISIONING_PROFILE_SPECIFIER = "";
				SDKROOT = iphoneos;
				SWIFT_ACTIVE_COMPILATION_CONDITIONS = DEBUG;
				SWIFT_OPTIMIZATION_LEVEL = "-Onone";
				TARGETED_DEVICE_FAMILY = "1,2";
			};
			name = Debug;
		};
		469A06841F705C3E001153A0 /* Release */ = {
			isa = XCBuildConfiguration;
			buildSettings = {
				ASSETCATALOG_COMPILER_APPICON_NAME = AppIcon;
				CLANG_ANALYZER_NUMBER_OBJECT_CONVERSION = YES_AGGRESSIVE;
				CLANG_CXX_LANGUAGE_STANDARD = "gnu++14";
				CLANG_WARN_BLOCK_CAPTURE_AUTORELEASING = YES;
				CLANG_WARN_COMMA = YES;
				CLANG_WARN_DIRECT_OBJC_ISA_USAGE = YES_ERROR;
				CLANG_WARN_NON_LITERAL_NULL_CONVERSION = YES;
				CLANG_WARN_OBJC_LITERAL_CONVERSION = YES;
				CLANG_WARN_OBJC_ROOT_CLASS = YES_ERROR;
				CLANG_WARN_RANGE_LOOP_ANALYSIS = YES;
				CLANG_WARN_STRICT_PROTOTYPES = YES;
				CLANG_WARN_UNGUARDED_AVAILABILITY = YES_AGGRESSIVE;
				CODE_SIGN_IDENTITY = "iPhone Developer";
				CODE_SIGN_STYLE = Manual;
				COPY_PHASE_STRIP = NO;
				DEBUG_INFORMATION_FORMAT = "dwarf-with-dsym";
				DEVELOPMENT_TEAM = "";
				FRAMEWORK_SEARCH_PATHS = (
					"$(inherited)",
					"$(PROJECT_DIR)/Carthage/Build/iOS",
				);
				GCC_C_LANGUAGE_STANDARD = gnu11;
				GCC_WARN_ABOUT_RETURN_TYPE = YES_ERROR;
				GCC_WARN_UNINITIALIZED_AUTOS = YES_AGGRESSIVE;
				INFOPLIST_FILE = Examples/Basic/Info.plist;
				IPHONEOS_DEPLOYMENT_TARGET = 13.0;
				LD_RUNPATH_SEARCH_PATHS = "$(inherited) @executable_path/Frameworks";
				MTL_ENABLE_DEBUG_INFO = NO;
				PRODUCT_BUNDLE_IDENTIFIER = Moya.Basic;
				PRODUCT_NAME = "$(TARGET_NAME)";
				PROVISIONING_PROFILE_SPECIFIER = "";
				SDKROOT = iphoneos;
				TARGETED_DEVICE_FAMILY = "1,2";
			};
			name = Release;
		};
		469A06991F705C4E001153A0 /* Debug */ = {
			isa = XCBuildConfiguration;
			buildSettings = {
				ASSETCATALOG_COMPILER_APPICON_NAME = AppIcon;
				CLANG_ANALYZER_NUMBER_OBJECT_CONVERSION = YES_AGGRESSIVE;
				CLANG_CXX_LANGUAGE_STANDARD = "gnu++14";
				CLANG_WARN_BLOCK_CAPTURE_AUTORELEASING = YES;
				CLANG_WARN_COMMA = YES;
				CLANG_WARN_DIRECT_OBJC_ISA_USAGE = YES_ERROR;
				CLANG_WARN_NON_LITERAL_NULL_CONVERSION = YES;
				CLANG_WARN_OBJC_LITERAL_CONVERSION = YES;
				CLANG_WARN_OBJC_ROOT_CLASS = YES_ERROR;
				CLANG_WARN_RANGE_LOOP_ANALYSIS = YES;
				CLANG_WARN_STRICT_PROTOTYPES = YES;
				CLANG_WARN_UNGUARDED_AVAILABILITY = YES_AGGRESSIVE;
				CODE_SIGN_IDENTITY = "iPhone Developer";
				CODE_SIGN_STYLE = Manual;
				DEBUG_INFORMATION_FORMAT = dwarf;
				DEVELOPMENT_TEAM = "";
				FRAMEWORK_SEARCH_PATHS = (
					"$(inherited)",
					"$(PROJECT_DIR)/Carthage/Build/iOS",
				);
				GCC_C_LANGUAGE_STANDARD = gnu11;
				GCC_WARN_ABOUT_RETURN_TYPE = YES_ERROR;
				GCC_WARN_UNINITIALIZED_AUTOS = YES_AGGRESSIVE;
				INFOPLIST_FILE = "Examples/Multi-Target/Info.plist";
				IPHONEOS_DEPLOYMENT_TARGET = 13.0;
				LD_RUNPATH_SEARCH_PATHS = "$(inherited) @executable_path/Frameworks";
				MTL_ENABLE_DEBUG_INFO = YES;
				PRODUCT_BUNDLE_IDENTIFIER = "Moya.Multi-Target";
				PRODUCT_NAME = "$(TARGET_NAME)";
				PROVISIONING_PROFILE_SPECIFIER = "";
				SDKROOT = iphoneos;
				SWIFT_ACTIVE_COMPILATION_CONDITIONS = DEBUG;
				SWIFT_OPTIMIZATION_LEVEL = "-Onone";
				TARGETED_DEVICE_FAMILY = "1,2";
			};
			name = Debug;
		};
		469A069A1F705C4E001153A0 /* Release */ = {
			isa = XCBuildConfiguration;
			buildSettings = {
				ASSETCATALOG_COMPILER_APPICON_NAME = AppIcon;
				CLANG_ANALYZER_NUMBER_OBJECT_CONVERSION = YES_AGGRESSIVE;
				CLANG_CXX_LANGUAGE_STANDARD = "gnu++14";
				CLANG_WARN_BLOCK_CAPTURE_AUTORELEASING = YES;
				CLANG_WARN_COMMA = YES;
				CLANG_WARN_DIRECT_OBJC_ISA_USAGE = YES_ERROR;
				CLANG_WARN_NON_LITERAL_NULL_CONVERSION = YES;
				CLANG_WARN_OBJC_LITERAL_CONVERSION = YES;
				CLANG_WARN_OBJC_ROOT_CLASS = YES_ERROR;
				CLANG_WARN_RANGE_LOOP_ANALYSIS = YES;
				CLANG_WARN_STRICT_PROTOTYPES = YES;
				CLANG_WARN_UNGUARDED_AVAILABILITY = YES_AGGRESSIVE;
				CODE_SIGN_IDENTITY = "iPhone Developer";
				CODE_SIGN_STYLE = Manual;
				COPY_PHASE_STRIP = NO;
				DEBUG_INFORMATION_FORMAT = "dwarf-with-dsym";
				DEVELOPMENT_TEAM = "";
				FRAMEWORK_SEARCH_PATHS = (
					"$(inherited)",
					"$(PROJECT_DIR)/Carthage/Build/iOS",
				);
				GCC_C_LANGUAGE_STANDARD = gnu11;
				GCC_WARN_ABOUT_RETURN_TYPE = YES_ERROR;
				GCC_WARN_UNINITIALIZED_AUTOS = YES_AGGRESSIVE;
				INFOPLIST_FILE = "Examples/Multi-Target/Info.plist";
				IPHONEOS_DEPLOYMENT_TARGET = 13.0;
				LD_RUNPATH_SEARCH_PATHS = "$(inherited) @executable_path/Frameworks";
				MTL_ENABLE_DEBUG_INFO = NO;
				PRODUCT_BUNDLE_IDENTIFIER = "Moya.Multi-Target";
				PRODUCT_NAME = "$(TARGET_NAME)";
				PROVISIONING_PROFILE_SPECIFIER = "";
				SDKROOT = iphoneos;
				TARGETED_DEVICE_FAMILY = "1,2";
			};
			name = Release;
		};
		7BE4686202688B4CAE0DBF0D /* Debug */ = {
			isa = XCBuildConfiguration;
			buildSettings = {
				APPLICATION_EXTENSION_API_ONLY = YES;
				COMBINE_HIDPI_IMAGES = YES;
				CURRENT_PROJECT_VERSION = 1;
				DEBUG_INFORMATION_FORMAT = dwarf;
				DEFINES_MODULE = YES;
				DYLIB_COMPATIBILITY_VERSION = 1;
				DYLIB_CURRENT_VERSION = 1;
				DYLIB_INSTALL_NAME_BASE = "@rpath";
				ENABLE_STRICT_OBJC_MSGSEND = YES;
				"FRAMEWORK_SEARCH_PATHS[sdk=appletv*]" = (
					"$(SRCROOT)/Carthage/Build/tvOS/",
					"$(inherited)",
				);
				"FRAMEWORK_SEARCH_PATHS[sdk=iphone*]" = (
					"$(SRCROOT)/Carthage/Build/iOS/",
					"$(inherited)",
				);
				"FRAMEWORK_SEARCH_PATHS[sdk=macosx*]" = (
					"$(SRCROOT)/Carthage/Build/Mac/",
					"$(inherited)",
				);
				"FRAMEWORK_SEARCH_PATHS[sdk=watch*]" = (
					"$(SRCROOT)/Carthage/Build/watchOS/",
					"$(inherited)",
				);
				FRAMEWORK_VERSION = A;
				GCC_NO_COMMON_BLOCKS = YES;
				INFOPLIST_FILE = "Sources/Supporting Files/Info.plist";
				INSTALL_PATH = "$(LOCAL_LIBRARY_DIR)/Frameworks";
				IPHONEOS_DEPLOYMENT_TARGET = 10.0;
				LD_RUNPATH_SEARCH_PATHS = "$(inherited) @executable_path/../Frameworks @loader_path/Frameworks";
				MACOSX_DEPLOYMENT_TARGET = 10.12;
				MTL_ENABLE_DEBUG_INFO = YES;
				PRODUCT_BUNDLE_IDENTIFIER = com.cocoapods.ReactiveMoya;
				PRODUCT_NAME = "$(TARGET_NAME)";
				SDKROOT = macosx;
				SKIP_INSTALL = YES;
				SUPPORTED_PLATFORMS = "macosx iphoneos iphonesimulator appletvos appletvsimulator watchos watchsimulator";
				SWIFT_ACTIVE_COMPILATION_CONDITIONS = DEBUG;
				SWIFT_OPTIMIZATION_LEVEL = "-Onone";
				TVOS_DEPLOYMENT_TARGET = 10.0;
				VERSIONING_SYSTEM = "apple-generic";
				VERSION_INFO_PREFIX = "";
				WATCHOS_DEPLOYMENT_TARGET = 3.0;
			};
			name = Debug;
		};
		863C614A62CAB15119F5FB74 /* Debug */ = {
			isa = XCBuildConfiguration;
			buildSettings = {
				ALWAYS_SEARCH_USER_PATHS = NO;
				APPLICATION_EXTENSION_API_ONLY = YES;
				CLANG_ANALYZER_NONNULL = YES;
				CLANG_ANALYZER_NUMBER_OBJECT_CONVERSION = YES;
				CLANG_CXX_LANGUAGE_STANDARD = "gnu++0x";
				CLANG_CXX_LIBRARY = "libc++";
				CLANG_ENABLE_MODULES = YES;
				CLANG_ENABLE_OBJC_ARC = YES;
				CLANG_WARN_BLOCK_CAPTURE_AUTORELEASING = YES;
				CLANG_WARN_BOOL_CONVERSION = YES;
				CLANG_WARN_COMMA = YES;
				CLANG_WARN_CONSTANT_CONVERSION = YES;
				CLANG_WARN_DEPRECATED_OBJC_IMPLEMENTATIONS = YES;
				CLANG_WARN_DIRECT_OBJC_ISA_USAGE = YES;
				CLANG_WARN_DOCUMENTATION_COMMENTS = YES;
				CLANG_WARN_EMPTY_BODY = YES;
				CLANG_WARN_ENUM_CONVERSION = YES;
				CLANG_WARN_INFINITE_RECURSION = YES;
				CLANG_WARN_INT_CONVERSION = YES;
				CLANG_WARN_NON_LITERAL_NULL_CONVERSION = YES;
				CLANG_WARN_OBJC_IMPLICIT_RETAIN_SELF = YES;
				CLANG_WARN_OBJC_LITERAL_CONVERSION = YES;
				CLANG_WARN_OBJC_ROOT_CLASS = YES;
				CLANG_WARN_RANGE_LOOP_ANALYSIS = YES;
				CLANG_WARN_STRICT_PROTOTYPES = YES;
				CLANG_WARN_SUSPICIOUS_MOVE = YES;
				CLANG_WARN_UNREACHABLE_CODE = YES;
				CLANG_WARN__DUPLICATE_METHOD_MATCH = YES;
				CODE_SIGN_IDENTITY = "";
				COMBINE_HIDPI_IMAGES = YES;
				COPY_PHASE_STRIP = NO;
				ENABLE_STRICT_OBJC_MSGSEND = YES;
				ENABLE_TESTABILITY = YES;
				GCC_C_LANGUAGE_STANDARD = gnu99;
				GCC_DYNAMIC_NO_PIC = NO;
				GCC_NO_COMMON_BLOCKS = YES;
				GCC_OPTIMIZATION_LEVEL = 0;
				GCC_PREPROCESSOR_DEFINITIONS = (
					"DEBUG=1",
					"$(inherited)",
				);
				GCC_SYMBOLS_PRIVATE_EXTERN = NO;
				GCC_WARN_64_TO_32_BIT_CONVERSION = YES;
				GCC_WARN_ABOUT_RETURN_TYPE = YES;
				GCC_WARN_UNDECLARED_SELECTOR = YES;
				GCC_WARN_UNINITIALIZED_AUTOS = YES;
				GCC_WARN_UNUSED_FUNCTION = YES;
				GCC_WARN_UNUSED_VARIABLE = YES;
				IPHONEOS_DEPLOYMENT_TARGET = 10.0;
				MACOSX_DEPLOYMENT_TARGET = 10.12;
				ONLY_ACTIVE_ARCH = YES;
				SDKROOT = macosx;
				SWIFT_OPTIMIZATION_LEVEL = "-Owholemodule";
				SWIFT_VERSION = 5.0;
				TARGETED_DEVICE_FAMILY = "1,2,3,4";
				TVOS_DEPLOYMENT_TARGET = 10.0;
				WATCHOS_DEPLOYMENT_TARGET = 3.0;
			};
			name = Debug;
		};
		A6F8CBC0965B2768771F1E1D /* Debug */ = {
			isa = XCBuildConfiguration;
			buildSettings = {
				APPLICATION_EXTENSION_API_ONLY = YES;
				COMBINE_HIDPI_IMAGES = YES;
				CURRENT_PROJECT_VERSION = 1;
				DEBUG_INFORMATION_FORMAT = dwarf;
				DEFINES_MODULE = YES;
				DYLIB_COMPATIBILITY_VERSION = 1;
				DYLIB_CURRENT_VERSION = 1;
				DYLIB_INSTALL_NAME_BASE = "@rpath";
				ENABLE_STRICT_OBJC_MSGSEND = YES;
				"FRAMEWORK_SEARCH_PATHS[sdk=appletv*]" = (
					"$(SRCROOT)/Carthage/Build/tvOS/",
					"$(inherited)",
				);
				"FRAMEWORK_SEARCH_PATHS[sdk=iphone*]" = (
					"$(SRCROOT)/Carthage/Build/iOS/",
					"$(inherited)",
				);
				"FRAMEWORK_SEARCH_PATHS[sdk=macosx*]" = (
					"$(SRCROOT)/Carthage/Build/Mac/",
					"$(inherited)",
				);
				"FRAMEWORK_SEARCH_PATHS[sdk=watch*]" = (
					"$(SRCROOT)/Carthage/Build/watchOS/",
					"$(inherited)",
				);
				FRAMEWORK_VERSION = A;
				GCC_NO_COMMON_BLOCKS = YES;
				INFOPLIST_FILE = "Sources/Supporting Files/Info.plist";
				INSTALL_PATH = "$(LOCAL_LIBRARY_DIR)/Frameworks";
				IPHONEOS_DEPLOYMENT_TARGET = 10.0;
				LD_RUNPATH_SEARCH_PATHS = "$(inherited) @executable_path/../Frameworks @loader_path/Frameworks";
				MACOSX_DEPLOYMENT_TARGET = 10.12;
				MTL_ENABLE_DEBUG_INFO = YES;
				PRODUCT_BUNDLE_IDENTIFIER = com.cocoapods.Moya;
				PRODUCT_NAME = "$(TARGET_NAME)";
				SDKROOT = macosx;
				SKIP_INSTALL = YES;
				SUPPORTED_PLATFORMS = "macosx iphoneos iphonesimulator appletvos appletvsimulator watchos watchsimulator";
				SWIFT_ACTIVE_COMPILATION_CONDITIONS = DEBUG;
				SWIFT_OPTIMIZATION_LEVEL = "-Onone";
				TVOS_DEPLOYMENT_TARGET = 10.0;
				VERSIONING_SYSTEM = "apple-generic";
				VERSION_INFO_PREFIX = "";
				WATCHOS_DEPLOYMENT_TARGET = 3.0;
			};
			name = Debug;
		};
		EAADE3E5CB1C697B248B6716 /* Release */ = {
			isa = XCBuildConfiguration;
			buildSettings = {
				APPLICATION_EXTENSION_API_ONLY = NO;
				DEBUG_INFORMATION_FORMAT = "dwarf-with-dsym";
				ENABLE_STRICT_OBJC_MSGSEND = YES;
				"FRAMEWORK_SEARCH_PATHS[sdk=appletv*]" = (
					"$(SRCROOT)/Carthage/Build/tvOS/",
					"$(inherited)",
				);
				"FRAMEWORK_SEARCH_PATHS[sdk=iphone*]" = (
					"$(SRCROOT)/Carthage/Build/iOS/",
					"$(inherited)",
				);
				"FRAMEWORK_SEARCH_PATHS[sdk=macosx*]" = (
					"$(SRCROOT)/Carthage/Build/Mac/",
					"$(inherited)",
				);
				"FRAMEWORK_SEARCH_PATHS[sdk=watch*]" = (
					"$(SRCROOT)/Carthage/Build/watchOS/",
					"$(inherited)",
				);
				GCC_NO_COMMON_BLOCKS = YES;
				INFOPLIST_FILE = "Sources/Supporting Files/Info.plist";
				IPHONEOS_DEPLOYMENT_TARGET = 10.0;
				LD_RUNPATH_SEARCH_PATHS = "$(inherited) @executable_path/Frameworks @loader_path/Frameworks";
				"LD_RUNPATH_SEARCH_PATHS[sdk=macosx*]" = "$(inherited) @executable_path/../Frameworks @loader_path/../Frameworks";
				MACOSX_DEPLOYMENT_TARGET = 10.12;
				MTL_ENABLE_DEBUG_INFO = NO;
				PRODUCT_BUNDLE_IDENTIFIER = com.cocoapods.MoyaTests;
				PRODUCT_NAME = "$(TARGET_NAME)";
				SDKROOT = macosx;
				SUPPORTED_PLATFORMS = "macosx iphoneos iphonesimulator appletvos appletvsimulator watchos watchsimulator";
				SWIFT_OPTIMIZATION_LEVEL = "-Owholemodule";
				TVOS_DEPLOYMENT_TARGET = 10.0;
				WATCHOS_DEPLOYMENT_TARGET = 3.0;
			};
			name = Release;
		};
		FFA9302B49D122FC2B47175E /* Release */ = {
			isa = XCBuildConfiguration;
			buildSettings = {
				APPLICATION_EXTENSION_API_ONLY = YES;
				COMBINE_HIDPI_IMAGES = YES;
				CURRENT_PROJECT_VERSION = 1;
				DEBUG_INFORMATION_FORMAT = "dwarf-with-dsym";
				DEFINES_MODULE = YES;
				DYLIB_COMPATIBILITY_VERSION = 1;
				DYLIB_CURRENT_VERSION = 1;
				DYLIB_INSTALL_NAME_BASE = "@rpath";
				ENABLE_STRICT_OBJC_MSGSEND = YES;
				"FRAMEWORK_SEARCH_PATHS[sdk=appletv*]" = (
					"$(SRCROOT)/Carthage/Build/tvOS/",
					"$(inherited)",
				);
				"FRAMEWORK_SEARCH_PATHS[sdk=iphone*]" = (
					"$(SRCROOT)/Carthage/Build/iOS/",
					"$(inherited)",
				);
				"FRAMEWORK_SEARCH_PATHS[sdk=macosx*]" = (
					"$(SRCROOT)/Carthage/Build/Mac/",
					"$(inherited)",
				);
				"FRAMEWORK_SEARCH_PATHS[sdk=watch*]" = (
					"$(SRCROOT)/Carthage/Build/watchOS/",
					"$(inherited)",
				);
				FRAMEWORK_VERSION = A;
				GCC_NO_COMMON_BLOCKS = YES;
				INFOPLIST_FILE = "Sources/Supporting Files/Info.plist";
				INSTALL_PATH = "$(LOCAL_LIBRARY_DIR)/Frameworks";
				IPHONEOS_DEPLOYMENT_TARGET = 10.0;
				LD_RUNPATH_SEARCH_PATHS = "$(inherited) @executable_path/../Frameworks @loader_path/Frameworks";
				MACOSX_DEPLOYMENT_TARGET = 10.12;
				MTL_ENABLE_DEBUG_INFO = NO;
				PRODUCT_BUNDLE_IDENTIFIER = com.cocoapods.ReactiveMoya;
				PRODUCT_NAME = "$(TARGET_NAME)";
				SDKROOT = macosx;
				SKIP_INSTALL = YES;
				SUPPORTED_PLATFORMS = "macosx iphoneos iphonesimulator appletvos appletvsimulator watchos watchsimulator";
				SWIFT_OPTIMIZATION_LEVEL = "-Owholemodule";
				TVOS_DEPLOYMENT_TARGET = 10.0;
				VERSIONING_SYSTEM = "apple-generic";
				VERSION_INFO_PREFIX = "";
				WATCHOS_DEPLOYMENT_TARGET = 3.0;
			};
			name = Release;
		};
/* End XCBuildConfiguration section */

/* Begin XCConfigurationList section */
		2066E11FF26ED668745C75F0 /* Build configuration list for PBXNativeTarget "MoyaTests" */ = {
			isa = XCConfigurationList;
			buildConfigurations = (
				EAADE3E5CB1C697B248B6716 /* Release */,
				161E2F3743768736903DAA5B /* Debug */,
			);
			defaultConfigurationIsVisible = 0;
			defaultConfigurationName = Release;
		};
		3190CB92EA23E8BF6F8407F2 /* Build configuration list for PBXNativeTarget "Moya" */ = {
			isa = XCConfigurationList;
			buildConfigurations = (
				01C5AFCF3818BD32140C96CB /* Release */,
				A6F8CBC0965B2768771F1E1D /* Debug */,
			);
			defaultConfigurationIsVisible = 0;
			defaultConfigurationName = Release;
		};
		469A06821F705C3E001153A0 /* Build configuration list for PBXNativeTarget "Basic" */ = {
			isa = XCConfigurationList;
			buildConfigurations = (
				469A06831F705C3E001153A0 /* Debug */,
				469A06841F705C3E001153A0 /* Release */,
			);
			defaultConfigurationIsVisible = 0;
			defaultConfigurationName = Release;
		};
		469A06981F705C4E001153A0 /* Build configuration list for PBXNativeTarget "Multi-Target" */ = {
			isa = XCConfigurationList;
			buildConfigurations = (
				469A06991F705C4E001153A0 /* Debug */,
				469A069A1F705C4E001153A0 /* Release */,
			);
			defaultConfigurationIsVisible = 0;
			defaultConfigurationName = Release;
		};
		730B3998272DA2F2A3DA3BC3 /* Build configuration list for PBXNativeTarget "RxMoya" */ = {
			isa = XCConfigurationList;
			buildConfigurations = (
				22273CA8619EEFFF14BF4A48 /* Release */,
				02BE784C4557A8E4BB713F8E /* Debug */,
			);
			defaultConfigurationIsVisible = 0;
			defaultConfigurationName = Release;
		};
		7F311DEFBAD859E3836BF38C /* Build configuration list for PBXNativeTarget "ReactiveMoya" */ = {
			isa = XCConfigurationList;
			buildConfigurations = (
				FFA9302B49D122FC2B47175E /* Release */,
				7BE4686202688B4CAE0DBF0D /* Debug */,
			);
			defaultConfigurationIsVisible = 0;
			defaultConfigurationName = Release;
		};
		CF2B188FD83B4489A8520824 /* Build configuration list for PBXProject "Moya" */ = {
			isa = XCConfigurationList;
			buildConfigurations = (
				863C614A62CAB15119F5FB74 /* Debug */,
				1F6BA0C94269FECB59EB249A /* Release */,
			);
			defaultConfigurationIsVisible = 0;
			defaultConfigurationName = Release;
		};
/* End XCConfigurationList section */
	};
	rootObject = 37D7E3D7DB2F5106A68DAB51 /* Project object */;
}<|MERGE_RESOLUTION|>--- conflicted
+++ resolved
@@ -850,11 +850,8 @@
 				3AF7063CBE1F9626FB32D933 /* Cancellable.swift in Sources */,
 				85F6042E22A018BB00063320 /* RequestTypeWrapper.swift in Sources */,
 				49C61E884A595E94758B5643 /* Endpoint.swift in Sources */,
-<<<<<<< HEAD
 				AA882A27236867A30096BCA1 /* RawDataParameterEncoder.swift in Sources */,
-=======
 				B2CD7F4F23A6F1BA007F67AC /* Atomic.swift in Sources */,
->>>>>>> 2dc1da50
 				FB223B5C3B7D4AA5261E25EA /* Image.swift in Sources */,
 				EDBA10DB0D0E35C1474AAB4D /* Moya+Alamofire.swift in Sources */,
 				15D3A2BD1223B59E2BBE09F0 /* MoyaError.swift in Sources */,
