<p align="center">
  <img height="160" src="web/logo_github.png" />
</p>

# Moya

[![CircleCI](https://img.shields.io/circleci/project/github/Moya/Moya/master.svg)](https://circleci.com/gh/Moya/Moya/tree/master)
[![codecov.io](https://codecov.io/github/Moya/Moya/coverage.svg?branch=master)](https://codecov.io/github/Moya/Moya?branch=master)
[![Carthage compatible](https://img.shields.io/badge/Carthage-compatible-4BC51D.svg?style=flat)](https://github.com/Carthage/Carthage)
[![CocoaPods compatible](https://img.shields.io/cocoapods/v/Moya.svg)](https://cocoapods.org/pods/Moya)
[![Swift Package Manager compatible](https://img.shields.io/badge/Swift%20Package%20Manager-compatible-brightgreen.svg)](https://github.com/apple/swift-package-manager)

你是个聪明的开发者。你可能使用 [Alamofire](https://github.com/Alamofire/Alamofire) 来抽象对 `URLSession` 的访问，以及所有那些你并不关心的糟糕细节。但是接下来，就像许多聪明开发者一样，你编写专有的网络抽象层，它们可能被称作 "APIManager" 或 "NetworkModel"，它们总是在眼泪中结束。

![Moya Overview](web/diagram.png)

在 iOS app 中，专有网络层非常常见，但它们有以下缺点：

- 编写新项目很困难（「我从哪儿开始呢？」）
- 维护现有的项目很困难（「天啊，这一团糟……」）
- 编写单元测试很困难（「我该怎么做呢？」）

所以 Moya 的基本思想是，提供一些网络抽象层，它们经过充分地封装，并直接调用 Alamofire。它们应该足够简单，可以很轻松地应对常见任务，也应该足够全面，应对复杂任务也同样容易。

> 如果你使用 Alamofire 来抽象 `URLSession`, 那为什么不使用某些方式来进一步抽象 URLs 和 parameters 等等的本质呢？

Moya 的一些特色功能：

- 编译时检查正确的 API 端点访问。
- 允许你使用枚举关联值定义不同端点的明确用法。
- 将 test stub 视为一等公民，所以单元测试超级简单。

你可以在 [愿景文档](https://github.com/Moya/Moya/blob/master/Vision_CN.md) 中查看更多关于项目方向的信息。

## 示例项目

我们在仓库中提供了两个示例项目。要使用它，请下载仓库，运行 `carthage update` 下载所需的库，然后打开 [Moya.xcodeproj]（https://github.com/Moya/Moya/tree/master/Moya.xcodeproj）。你会看到两个 scheme：`Basic` 和 `Multi-Target` ——选择一个然后构建并运行！这些源文件位于项目导航的 `Examples` 目录中。玩得开心！

## 项目状态

这个项目正在积极地开发中，并且它正被用于 [Artsy 的新拍卖应用](https://github.com/Artsy/eidolon)。我们认为它已经可以用于生产了。

## 安装

### Moya 版本 vs Swift 版本

下边的表格展示了 Moya 版本与其对应的 Swift 版本。

| Swift | Moya          | RxMoya        | ReactiveMoya  |
| ----- | ------------- |---------------|---------------|
| 4.X   | >= 9.0        | >= 10.0       | >= 9.0        |
| 3.X   | 8.0.0 - 8.0.5 | 8.0.0 - 8.0.5 | 8.0.0 - 8.0.5 |
| 2.3   | 7.0.2 - 7.0.4 | 7.0.2 - 7.0.4 | 7.0.2 - 7.0.4 |
| 2.2   | <= 7.0.1      | <= 7.0.1      | <= 7.0.1      |

**升级到 Moya 的最新主版本？查看我们的 [迁移向导](https://github.com/Moya/Moya/blob/master/docs_CN/MigrationGuides)**。

### Swift Package Manager

要使用苹果的 Swift Package Manager 集成，将以下内容作为依赖添加到你的 `Package.swift`：

```swift
.package(url: "https://github.com/Moya/Moya.git", .upToNextMajor(from: "12.0.0"))
```

然后指定 `"Moya"` 为你想要使用 Moya 的 Target 的依赖。如果你想要使用响应式扩展，将 `"ReactiveMoya"` 和 `"RxMoya"` 也也作为依赖加入进来。这里是一个 `PackageDescription` 实例：

```swift
// swift-tools-version:4.0
import PackageDescription

let package = Package(
    name: "MyPackage",
    products: [
        .library(
            name: "MyPackage",
            targets: ["MyPackage"]),
    ],
    dependencies: [
<<<<<<< HEAD
        .package(url: "https://github.com/Moya/Moya.git", .upToNextMajor(from: "12.0.0"))
=======
        .package(url: "https://github.com/Moya/Moya.git", .upToNextMajor(from: "11.0.0"))
    ],
    targets: [
        .target(
            name: "MyPackage",
            dependencies: ["ReactiveMoya"])
>>>>>>> 00c5a18e
    ]
)
```

注意从 Moya 10 开始，SPM 仅适用于 Swift 4 与更高版本的工具链。

### CocoaPods

在你的 Podfile 文件中添加 Moya：

```rb
pod 'Moya', '~> 12.0'

# or 

pod 'Moya/RxSwift', '~> 12.0'

# or

pod 'Moya/ReactiveSwift', '~> 12.0'
```

然后运行 `pod install`。

在任何你想使用 Moya 的文件中，使用 `import Moya` 导入框架。

### Carthage

Carthage 用户可以指向这个仓库并使用他们喜欢的生成框架，`Moya`，`RxMoya` 或者 `ReactiveMoya`。

在你的 Cartfile 中添加下面的代码：

```
github "Moya/Moya"
```

然后运行 `carthage update`。

如果这是你首次在项目中使用 Carthage，你将需要进行一些额外的步骤，它们在 [Carthage](https://github.com/Carthage/Carthage#adding-frameworks-to-an-application) 中有解释。

> 注意：目前，Carthage 没有提供仅构建特定仓库子模块的方法。使用上述命令将构建所有子模块及其依赖项。但是，你不必将不使用的框架复制到项目中。例如，如果您没有使用 ReactiveSwift，请在 `carthage update` 完成后随意从 Carthage 的构建目录中删除框架 ReactiveMoya。或者如果你使用的是 ReactiveSwift 而不是 RxSwift，则可以安全地删除 RxMoya，RxTest，RxCocoa 等。

### 手动

- 打开终端，`cd` 到你项目的顶层目录，如果你的项目没有初始化为 git 仓库，运行下面的命令：

```bash
$ git init
```

- 通过运行以下命令来添加 Alamofire，Result & Moya 作为 git [submodule](http://git-scm.com/docs/git-submodule)：

```bash
$ git submodule add https://github.com/Alamofire/Alamofire.git
$ git submodule add https://github.com/antitypical/Result.git
$ git submodule add https://github.com/Moya/Moya.git
```

- 打开新建的 `Alamofire` 文件夹，把 `Alamofire.xcodeproj` 拖拽到你 XCode 的项目导航中。对 Result 文件夹下的 `Result.xcodeproj` 和 Moya 文件夹下的 `Moya.xcodeproj` 做同样的操作。

> 它们应该嵌套在应用程序的蓝色项目图标下面，在其它 Xcode group 的上面或者下面都没关系。

- 验证 `xcodeproj` 的部署 target 与你项目导航中的应用程序 target 一致。
- 接下来，在项目导航（蓝色的项目图标）中选择你的应用项目然后导航到 target 配置窗口，并且在侧栏中的 Targets 标题下选择应用程序 target。
- 在窗口顶部的标签栏中，打开 "General" 面板。
- 点击 "Embedded Binaries" 区域下面的 `+` 按钮。
- 你将会看到两个不同的 `Alamofire.xcodeproj` 文件夹。每个文件夹都有两个不同版本的 `Alamofire.framework` 嵌套在 `Products` 文件夹里。

> 选择哪个 `Products` 文件夹并不重要，重要的是你选择的是上边的还是下边的 `Alamofire.framework`。

- 为 iOS 选择上边的 `Alamofire.framework`，下边的用于 macOS。

> 你可以通过检查项目的构建日志来验证你选择的是哪一个。`Alamofire` 的 build target 将被列为 `Alamofire iOS`, `Alamofire macOS`, `Alamofire tvOS` 或 `Alamofire watchOS`。

- 点击 "Embedded Binaries" 下面的 `+` 按钮，为 `Result` 添加你需要的 build target。
- 再次点击 `+` 按钮为 `Moya` 添加正确的 build target。

- 这就完事了！

> 这三个框架会作为 target dependency，linked framework 和 embedded framework 被自动添加到一个 copy files build phase，这就是在模拟器和设备进行构建所需要的全部内容了。

## 用法

经过 [一些设置](https://github.com/Moya/Moya/blob/master/docs_CN/Examples/Basic.md) 后，使用 Moya 相当简单。你可以用下边的方式访问一个 API：

```swift
provider = MoyaProvider<GitHub>()
provider.request(.zen) { result in
    switch result {
    case let .success(moyaResponse):
        let data = moyaResponse.data
        let statusCode = moyaResponse.statusCode
        // do something with the response data or statusCode
    case let .failure(error):
        // this means there was a network failure - either the request
        // wasn't sent (connectivity), or no response was received (server
        // timed out).  If the server responds with a 4xx or 5xx error, that
        // will be sent as a ".success"-ful response.
    }
}
```

这个一个基本示例。很多 API 请求都需要参数。Moya 将参数编码到 enum 中来访问端点，如下所示：

```swift
provider = MoyaProvider<GitHub>()
provider.request(.userProfile("ashfurrow")) { result in
    // do something with the result
}
```

URLs 不再有书写错误。不再会缺失参数值。也不再有混乱的参数编码。

更多示例可以查看 [documentation](https://github.com/Moya/Moya/blob/master/docs_CN/Examples)。

## Reactive 扩展

更酷的是响应式扩展。Moya 为 [ReactiveSwift](https://github.com/ReactiveCocoa/ReactiveSwift) 和 [RxSwift](https://github.com/ReactiveX/RxSwift) 提供了响应式扩展。

### ReactiveSwift

[`ReactiveSwift` extension](https://github.com/Moya/Moya/blob/master/docs_CN/ReactiveSwift.md) 提供了 `reactive.request(:callbackQueue:)` 和 `reactive.requestWithProgress(:callbackQueue:)` 两种立即返回 `SignalProducer` 对象的方法，你可以 start，bind，map 或做任何你想做的。

对于错误处理，举例来说，我们可以像下面这样处理：

```swift
provider = MoyaProvider<GitHub>()
provider.reactive.request(.userProfile("ashfurrow")).start { event in
    switch event {
    case let .value(response):
        image = UIImage(data: response.data)
    case let .failed(error):
        print(error)
    default:
        break
    }
}
```

### RxSwift

[`RxSwift` extension](https://github.com/Moya/Moya/blob/master/docs_CN/RxSwift.md) 也提供了 `rx.request(:callbackQueue:)` 和 `rx.requestWithProgress(:callbackQueue:)` 两种方法，但是这两个方法返回类型不一样。`rx.request(:callbackQueue)` 的返回类型是 `Single<Response>`，它只会发送单个元素或者一个错误。`rx.requestWithProgress(:callbackQueue:)` 的返回类型是 `Observable<ProgressResponse>`，因为我们可能从进度中获取多次事件以及作为响应的最后一次事件。

对于错误处理，举例来说，我们可以像下面这样处理：

```swift
provider = MoyaProvider<GitHub>()
provider.rx.request(.userProfile("ashfurrow")).subscribe { event in
    switch event {
    case let .success(response):
        image = UIImage(data: response.data)
    case let .error(error):
        print(error)
    }
}
```

除了使用信号而不是回调闭包之外，RxSwift 和 ReactiveSwift 还有一系列信号操作符，它们可以把从网络响应接收到的数据分别通过 `mapImage()`，`mapJSON()` 以及 `mapString()` 映射成一个图片、一些 json 或者一个字符串。如果映射不成功，你会从信号中得到一个错误。你还可以使用一些方便的方法来过滤某些状态码。这意味着你可以将处理 API 错误（比如 400）的代码与处理无效响应的代码写在相同的位置。

## 社区项目

[Moya 有一个很棒的社区，有些人已经创建了一些非常有用的扩展。](https://github.com/Moya/Moya/blob/master/docs_CN/CommunityProjects.md)

## 贡献

嗨！你喜欢 Moya 吗？非常棒！我们的确需要你的帮助！

开源不仅仅是写代码。Moya 可以在以下几个方面需要你的帮助：

- 发现（报告！）bugs。
- 新功能建议。
- 在 issues 上回答问题。
- 文档的改进。
- 审查 pull requests。
- 帮助管理 issues 优先级。
- 修复 bug / 新功能。

如果你对其中任何一个感兴趣，请发送一个请求！经过几轮贡献，我们会把你作为管理员添加到 repo 中，这样你就可以合并 pull 请求并且帮助驾驶这艘船 🚢。你可以在我们的 [贡献指南](https://github.com/Moya/Moya/blob/master/Contributing.md) 中阅读更多详情。

Moya 社区拥有巨大的正能量，同时维护人员致力于让事情变得更棒。像 [CocoaPods](https://github.com/CocoaPods/CocoaPods/wiki/Communication-&-Design-Rules) 一样，总是提取积极的意图；即使某个评论听起来非常刻薄，它仍会让人从怀疑中受益。

请注意，这个项目与 Contributor Code of Conduct 一起发布。为了参与到这个项目中来，你需要遵守它的 [条款](https://github.com/Moya/Moya/blob/master/Code%20of%20Conduct.md)。

### 新增源文件

如果你从 Moya 添加或者移除一个源文件，仓库的根目录的 Moya.xcodeproj 也需要作出相应的改变。这个项目要用于 Carthage。但是别担心，如果你提交请求时忘了，会收到一个自动的警告。

### 帮助我们改进 Moya 文档

无论你是核心成员还是用户，你可以通过改进文档对 Moya 做出重大的贡献。如何帮助我们：

- 向我们发送有关你认为令人困惑或缺少的意见
- 建议更好的措辞或解释某些功能的方法
- 通过 GitHub 向我们发送 pull requests
- 改进 [中文文档](https://github.com/Moya/Moya/blob/master/Readme_CN.md)

## 许可证

Moya 是在 MIT license 下发布的。更多信息可以查看 [License.md](https://github.com/Moya/Moya/blob/master/License.md)。<|MERGE_RESOLUTION|>--- conflicted
+++ resolved
@@ -77,16 +77,12 @@
             targets: ["MyPackage"]),
     ],
     dependencies: [
-<<<<<<< HEAD
         .package(url: "https://github.com/Moya/Moya.git", .upToNextMajor(from: "12.0.0"))
-=======
-        .package(url: "https://github.com/Moya/Moya.git", .upToNextMajor(from: "11.0.0"))
     ],
     targets: [
         .target(
             name: "MyPackage",
             dependencies: ["ReactiveMoya"])
->>>>>>> 00c5a18e
     ]
 )
 ```
