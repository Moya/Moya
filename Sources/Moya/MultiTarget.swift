import Foundation

/// A `TargetType` used to enable `MoyaProvider` to process multiple `TargetType`s.
public enum MultiTarget: TargetType {
    /// The embedded `TargetType`.
    case target(TargetType)

    /// Initializes a `MultiTarget`.
    public init(_ target: TargetType) {
        self = MultiTarget.target(target)
    }

    /// The embedded target's base `URL`.
    public var path: String {
        return target.path
    }

    /// The baseURL of the embedded target.
    public var baseURL: URL {
        return target.baseURL
    }

    /// The HTTP method of the embedded target.
    public var method: Moya.Method {
        return target.method
    }

    /// The sampleData of the embedded target.
    public var sampleData: Data {
        return target.sampleData
    }

    /// The `Task` of the embedded target.
    public var task: Task {
        return target.task
    }

<<<<<<< HEAD
    public var validationType: ValidationType {
        return target.validationType
=======
    /// A Boolean value determining whether the embedded target performs Alamofire validation.
    /// Defaults to `false`.
    public var validate: Bool {
        return target.validate
>>>>>>> f071d970
    }

    /// The headers of the embedded target.
    public var headers: [String: String]? {
        return target.headers
    }

    /// The embedded `TargetType`.
    public var target: TargetType {
        switch self {
        case .target(let t): return t
        }
    }
}<|MERGE_RESOLUTION|>--- conflicted
+++ resolved
@@ -35,15 +35,9 @@
         return target.task
     }
 
-<<<<<<< HEAD
+    /// An enum representing the type of Alamofire validation
     public var validationType: ValidationType {
         return target.validationType
-=======
-    /// A Boolean value determining whether the embedded target performs Alamofire validation.
-    /// Defaults to `false`.
-    public var validate: Bool {
-        return target.validate
->>>>>>> f071d970
     }
 
     /// The headers of the embedded target.
