# Next
### Fixed
<<<<<<< HEAD
- Fix a bug that `Decodable` mapping to object other than Array and Dictionary in a key path cause crash. [#1405](https://github.com/Moya/Moya/pull/1405) by [@ufosky](https://github.com/ufosky).
=======
- Fixed a bug with missing Content-Type header when using `.requestJSONEncodable` [#1410](https://github.com/Moya/Moya/pull/1410) by [@Vict0rS](https://github.com/Vict0rS).
>>>>>>> 681a4157

# [10.0.0] - 2017-10-21
### Fixed
- Fix a bug that `Decodable` mapping won't decode nested JSON array in a key path [#1382](https://github.com/Moya/Moya/pull/1382) by [@devxoul](https://github.com/devxoul).

# [10.0.0-beta.1] - 2017-10-08
### Added
- **Breaking Change** Added a `.parameterEncoding` case to `MoyaError`. [#1248](https://github.com/Moya/Moya/pull/1248) by [@SD10](https://github.com/SD10).
- **Breaking Change** Added an `.objectMapping` case to `MoyaError`. [#1335](https://github.com/Moya/Moya/pull/1335) by [@devxoul](https://github.com/devxoul).
- **Breaking Change** Added an`.encodableMapping` case to `MoyaError`. [#1349](https://github.com/Moya/Moya/pull/1349) by [@LeLuckyVint](https://github.com/LeLuckyVint), [@afonsograca](https://github.com/afonsograca) and [@sunshinejr](https://github.com/sunshinejr).
- **Breaking Change** Added a `.requestJSONEncodable` case to `Task`. [#1349](https://github.com/Moya/Moya/pull/1349) by [@LeLuckyVint](https://github.com/LeLuckyVint), [@afonsograca](https://github.com/afonsograca) and [@sunshinejr](https://github.com/sunshinejr).
- Added a `Decodable` object mapping methods to `Moya.Response`. [#1335](https://github.com/Moya/Moya/pull/1335) by [@devxoul](https://github.com/devxoul).

### Changed
- **Breaking Change** Changed `Endpoint.init` so it doesn't have any default arguments (removing default argument `.get` for `method` parameter and `nil` for  `httpHeaderFields` parameter). [#1289](https://github.com/Moya/Moya/pull/1289) by [@sunshinejr](https://github.com/sunshinejr).
- **Breaking Change** Changed `NetworkActivityPlugin` so its `networkActivityClosure` has now `target: TargetType` argument in addition to `change: NetworkActivityChangeType`. [#1290](https://github.com/Moya/Moya/pull/1290) by [@sunshinejr](https://github.com/sunshinejr).
- **Breaking Change** Changed `Endpoint`'s `urlRequest` property to `urlRequest()` a throwing method. [#1248](https://github.com/Moya/Moya/pull/1248) by [@SD10](https://github.com/SD10).

### Removed
- **Breaking Change** Removed `RxMoyaProvider` and `ReactiveSwiftMoyaProvider`. [#1320](https://github.com/Moya/Moya/pull/1320) by [@SD10](https://github.com/SD10)

### Fixed
- Fixed a `MoyaProvider+Rx` self-retaining bug in `requestWithProgress`. [#1311](https://github.com/Moya/Moya/pull/1311) by [@AndrewSB](https://github.com/AndrewSB).

# 9.0.0
- Removed default value for task from `Endpoint` initializer

# 9.0.0-beta.1
- **Breaking Change** Replaced `parameters` & `parameterEncoding` in `TargetType` with extended `Task` cases.
- **Breaking Change** Flattened `UploadType` and `DownloadType` into `Task` cases.
- **Breaking Change** Replaced `shouldAuthorize: Bool` in `AccessTokenAuthorizable` with `authorizationType: AuthorizationType`.
- **Breaking Change** Replaced `token` in `AccessTokenPlugin` with `tokenClosure`.
- **Breaking Change** `TargetTypes` no longer receive the `Authorization: Bearer <token>` header by default when using `AccessTokenPlugin`.
- Added Swift 4.0 support for Moya core (without RxSwift/ReactiveSwift extensions for now).
- Added all the `filter`/`map` operators that were available for `Observable<Response>` to `Single<Response>` as well.
- Added `AuthorizationType` to `AccessTokenAuthorizable` representing request headers of `.none`, `.basic`, and `.bearer`.
- Added tests for `Single<Response>` operators.
- Added `Progress` object into the response when calling progress callback on completion.
- Added tests for creating `URLRequest` from `Task`.
- Fixed a bug where you weren't notified on progress callback for data request.

# 9.0.0-alpha.1

- **Breaking Change** Added support to get the response (if any) from `MoyaError`.
- **Breaking Change** Added `headers` to `TargetType`.
- **Breaking Change** Updated `RxMoyaProvider.request` to return a [`Single<Request>`](https://github.com/ReactiveX/RxSwift/pull/1123).
- **Breaking Change** Updated `Moya.Response`'s `response`to use an `HTTPURLResponse` instead of a `URLResponse`.
- **Breaking Change** Renamed all occurrences of `queue` to `callbackQueue`.
- **Breaking Change** Deprecated `ReactiveSwiftMoyaProvider` and `RxSwiftMoyaProvider`. Use `MoyaProvider` with reactive properties now: `provider.reactive._`, `provider.rx._`. In case you were subclassing reactive providers, please take a look at [this PR from Eidolon](https://github.com/artsy/eidolon/pull/669). It covers migration from subclassing given providers, to usage by composition.
- **Breaking Change** Removed parameter name in `requestWithProgress` for `ReactiveSwiftMoyaProvider`.
- **Breaking Change** Removed deprecated in Moya 8.0.0: `Moya.Error`, `endpointByAddingParameters(parameters:)`, `endpointByAddingHttpHeaderFields(httpHeaderFields:)`, `endpointByAddingParameterEncoding(newParameterEncoding:)`, `endpointByAdding(parameters:httpHeaderFields:parameterEncoding)`, `StructTarget`, `filterStatusCodes(range:)`, `filterStatusCode(code:)`, `willSendRequest(request:target:)`, `didReceiveResponse(result:target:)`, `ReactiveCocoaMoyaProvider`, `ReactiveSwiftMoyaProvider.request(token:)`.
- Added optional callback queue parameter to reactive providers.
- Added public `URL(target:)` initializator that creates url from `TargetType`.
- Added an optional `requestDataFormatter`in `NetworkLoggerPlugin` to allow the client to interact with the request data before logging it.
- Updated minimum version of `RxSwift` to `3.3`.
- Updated minimum version of `ReactiveSwift` to 2.0.
- Fixed a bug where you would have two response events in `requestWithProgress` method on `ReactiveSwift` module.
- Enabled the "Allow app extension API only" flag.

# 8.0.5

- Fixed a bug where you would have two response events in `requestWithProgress` method on RxMoya module.

# 8.0.4
- Bumped minimum version of ReactiveSwift to 1.1.
- Changed use of deprecated `DateSchedulerProtocol` to `DateScheduler`.
- Move project to using a single target for all platforms.
- Changed default endpoint creation to only append `path` to `baseURL` when `path` is not empty.

# 8.0.3

- Fixed `reversedPrint` arguments for output.
- Fixed memory leak when request with stub.
- Changed `Moya.Error` to `MoyaError` in `MoyaAvailablity` for Swift 3.1 compatibility.

# 8.0.2

- Changed dependency pinning to rely only on major versions.

# 8.0.1

- Fixed an issue where `RxMoyaProvider` never sends `next` or errors if it's disposed before a subscription is made.

# 8.0.0

- **Breaking Change** Renamed `Moya.Error` to `MoyaError`.
- **Breaking Change** Renamed `verbose` in the NetworkLoggerPlugin to `isVerbose`.
- **Breaking Change** `TargetType` now specifies its `ParameterEncoding`.
- **Breaking Change** Removed unused `Moya.Error.data`.
- **Breaking Change** Renamed `adding(newHttpHeaderFields:)` to `adding(newHTTPHeaderFields:)`.
- `Moya.Error` now conforms to `LocalizedError` protocol.
- Added documentation for `TargetType` and associated data structures.
- Re-add `MultiTarget` to project.
- Adopted an SPM-compatible project structure.
- Moved tests to Moya.xcodeproj.
- Supported the Swift package manager
- Added `AccessTokenPlugin` for easier authorization.
- Added `AccessTokenAuthorizable` protocol for optionally controlling the authorization behavior of `TargetType`s when using `AccessTokenPlugin`.
- Added availability tags for renamed functions included in the Swift 3 migration.

# 8.0.0-beta.6

- **Breaking Change** Renamed `ReactiveCocoaMoyaProvider` to `ReactiveSwiftMoyaProvider`.
- **Breaking Change** Renamed `PluginType` functions to comply with Swift 3 design guideline:
  - `willSendRequest` renamed to `willSend`.
  - `didReceiveResponse` renamed to `didReceive`.
- **Breaking Change** Renamed `filterStatusCodes(:)` to `filter(statusCodes:)` (and `filterStatusCode(:)` to `filter(statusCode:)`).
- **Breaking Change** Renamed `request(token:)` to simply `request(:_)` (ReactiveSwift).
- **Breaking Change** Renamed `notifyPluginsOfImpendingStub(request:)` to `notifyPluginsOfImpendingStub(for:)`.
- Renamed the `ReactiveCocoa` subspec to `ReactiveSwift`.
- `PluginType` can now modify requests and responses through `prepare` and `process`

# 8.0.0-beta.5

- **Breaking Change** Renamed `cancelled` in the `Cancellable` protocol to `isCancelled`.
- **Breaking Change** Renamed `URL` in `Endpoint` to `url`.
- **Breaking Change** Renamed `StructTarget` to `MultiTarget`.
- Demo project has been updated with new DemoMultiTarget target, new project
structure and more.
- Readded support for iOS 8 and macOS 10.10.
- Added _validate_ option in `TargetType`, to allow enabling Alamofire automatic validation on requests.
- Added `mapString(atKeyPath:)` to `Response`, `SignalProducerProtocol`, and `ObservableType`

# 8.0.0-beta.4

- **Breaking Change** Made some `class func`s [mimicking enum cases](https://github.com/Moya/Moya/blob/master/Source/Moya.swift#L117-L133) lowercased.
- Updates for RxSwift 3.0 final release.
- Added default empty implementation for `willSendRequest` and `didReceiveResponse` in `PluginType`.
- Use `String(data:encoding:)` instead of `NSString(data:encoding:)` while converting `Data` to `String`.

# 8.0.0-beta.3

- **Breaking Change** Throw dedicated `Error.jsonMapping` when `mapJSON` fails to parse JSON.
- **Breaking Change** Renamed `endpointByAddingHTTPHeaders` to `adding(newHttpHeaderFields:)`.
- **Breaking Change** Renamed `endpointByAddingParameters` to `adding(newParameters:)`.
- **Breaking Change** Renamed `endpointByAddingParameterEncoding` to `adding(newParameterEncoding:)`.
- **Breaking Change** Renamed `endpointByAdding(parameters:httpHeaderFields:parameterEncoding)` to `adding(parameters:httpHeaderFields:parameterEncoding)`.
- **Breaking Change** Changed HTTP verbs enum to lowercase.
- `urlRequest` property of `Endpoint` is now truly optional. The request will fail if the `urlRequest` turns out to be nil and a `requestMapping` error will be returned together with the problematic url.
- **Breaking Change** Made RxMoya & ReactiveMoya frameworks dependant on Moya framework, making them slimmer and not re-including Moya source in the Reactive extensions. ([PR](https://github.com/Moya/Moya/pull/563))
- Removed the unused `StreamRequest` typealias that was causing watchOS failures.
- Fixes download requests never calling the completion block.
- Added a new internal Requestable protocol.
- Added a new case to `SampleResponseClosure` which allows mocking of the whole `URLResponse`.
- Added a test for new `SampleResponseClosure` case.

# 8.0.0-beta.2

- **Breaking Change** Transition from ReactiveCocoa to ReactiveSwift. ([PR](https://github.com/Moya/Moya/pull/661))

# 8.0.0-beta.1

- **Breaking Change** Support for `Swift 3` in favor of `Swift 2.x`.
- **Breaking Change** `fileName` and `mimeType` are now optional properties on a MultipartFormData object.
- Correct Alamofire `appendBodyPart` method id called in MultipartFormData.
- **Breaking Change** Removes `multipartBody` from TargetType protocol and adds a `task` instead.
- **Breaking Change** Successful Response instances that have no data with them are now being converted to `.Success` `Result`s.
- Adds Download and Upload Task type support to Moya.
- Corrects SwiftLint warnings.
- Separates `Moya.swift` into multiple files.
- Updated `mapJSON` API to include an optional named parameter `failsOnEmptyData:` that when overridden returns an empty `NSNull()` result instead of throwing an error when the response data is empty.
- Added `supportsMultipart` to the `Method` type, which helps determine whether to use `multipart/form-data` encoding.
- Added `PATCH` and `CONNECT` to the `Method` cases which support multipart encoding.
- Added `request` for `Response`.

# 7.0.3

- Carthage support for Swift 2.3.

# 7.0.2

- Swift 2.3 support.

# 7.0.1

- Identical to 7.0.0, see [#594](https://github.com/Moya/Moya/pull/594) for an explanation.

# 7.0.0

- **Breaking Change** Drops support for `RACSignal`.
- **Breaking Change** Changes `Moya.Error.Underlying` to have `NSError` instead of `ErrorType`.
- **Breaking Change** Implements inflights tracking by adding `trackInflights = true` to your provider.
- **Breaking Change** Changes `MoyaProvider.RequestClosure` to have `Result<NSURLRequest, Moya.Error> -> Void` instead of `NSURLRequest -> Void` as a `done` closure parameter.
- **Breaking Change** New community guidelines.
- New multipart file upload.
- New cURL-based logging plugin.
- Moves from OSSpinLock to `dispatch_semaphor` to avoid deadlocks.
- Integrates Danger into the repo.
- Fixes a xcodeproj referencing bug introduced by the new cURL-based logging plugin.
- Calls completion even when cancellable token is canceled

# 6.5.0

- Added `queue` parameter to `request` and `sendRequest`. This open up option to use other queue instead of main queue for response callback.

# 6.4.0

- Makes `convertResponseToResult` public to make use of this method when dealing with Alamofire directly
- Updates to ReactiveCocoa 4.1
- Updates to Result 2.0

# 6.3.1

- Updates for Swift 2.2 / Xcode 7.3 compatibility.

# 6.3.0

- Fixed endpoint setup when adding `parameters` or `headers` when `parameters` or `headers` or nil.
- Adds StructTarget for using Moya with structs.

# 6.2.0

- Adds `response` computed property to `Error` type, which yields a Response object if available.
- Added URLEncodedInURL to ParameterEncoding.
- Adds convenience `endpointByAdding` method.
- Remove our own implementation of `ParameterEncoding` and make it a `public typealias` of `Alamofire.ParameterEncoding`.

# 6.1.3

- Updated to ReactiveCocoa 4.0 final.
- Added formatter parameter to plugin for pretty-printing response data. See #392.

# 6.1.2

- Compatibility with RxSwift 2.x.

# 6.1.1

- Compatibility with RxSwift 2.1.x.

# 6.1.0

- The built-in `DefaultAlamofireManager` as parameter's default value instead of the singleton `Alamofire.Manager.sharedinstance` is now used when instantiating `ReactiveCocoaMoyaProvider` and `RxMoyaProvider` as well.

# 6.0.1

- Updates to ReactiveCocoa 4 RC 2.

# 6.0.0

- **Breaking Change** pass a built-in `DefaultAlamofireManager` as parameter's default value instead of passing the singleton `Alamofire.Manager.sharedinstance` when initialize a `provider`
- Fixes issue that stubbed responses still call the network.

# 5.3.0

- Updates to RXSwift 2.0.0
- Moves to use Antitypical/Result

# 5.2.1

- Update to ReactiveCocoa v4.0.0-RC.1
- Fixes cases where underlying network errors were not properly propagated.
- Moves to antitypical Result type

# 5.2.0

- Updated to RxSwift 2.0.0-beta.4

# 5.1.0

- Update to ReactiveCocoa v4.0.0-alpha.4

# 5.0.0

- **Breaking Change** rename `MoyaTarget` protocol to `TargetType`
- **Breaking Change** rename `MoyaRequest` protocol to `RequestType`
- **Breaking Change** rename `Plugin` protocol to `PluginType`
- Removes conversion from `Moya.Method` to `Alamofire.Method` since it was unused
- Changes `NetworkLoggingPlugin`'s initializer to also take a function that has the same signature as `print` to simplify testing
- **Breaking Change** renames `ParameterEncoding`'s `parameterEncoding` method to `toAlamofire` and makes it internal only
- **Breaking Change** `Plugin<Target>` is now a protocol and as such no longer sends a typed `MoyaProvider`. - @swizzlr
- **Breaking Change** The types that were subtypes of `Moya` are now defined at the top level; you should find no compatibility issues since they are still invoked by `Moya.X` – @swizzlr
- **Breaking Change** `Completion` closure now returns a `Result` instead of multiple optional parameters.
- **Breaking Change** `MoyaResponse` is now `Response`, and also `final`. It will be changed to a `struct` in a future release. - @swizzlr
- **Breaking Change** `ReactiveCocoaMoyaProvider` can now be supplied with an optional `stubScheduler` – @swizzlr (sponsored by [Network Locum](https://networklocum.com))
- **Breaking Change** Introduce `Error` type for use with reactive extensions - [@tomburns](http://github.com/tomburns)
- **Breaking Change** Deprecate ReactiveCocoa 2 support

# 4.5.0

- Adds mapping methods to `MoyaResponse`

# 4.4.0

- Adds tvOS and watchOS support
- Fixes carthage OS X target not having source files
- Makes base OS X target 10.9 instead of 10.10

# 4.3.1

- Updates to latest ReactiveCocoa alpha. Again.

# 4.3.0

- Updates to latest ReactiveCocoa alpha.

# 4.2.0

- Removed extraneous `SignalProducer` from ReactiveCocoa extension – @JRHeaton
- Removed extraneous `deferred()` from RxSwift extension
- Moved to new RxSwift syntax – @wouterw
- Updated RxSwift to latest beta – @wouterw

# 4.1.0

- OS X support.

# 4.0.3

- Fixes Carthage integration problem.

# 4.0.2

- CancellableTokens can now debug print the requests cURL.

# 4.0.1

- Plugins now subclasses NSObject for custom subclasses.
- Plugins' methods are now public, allowing custom subclasses to override.

# 4.0.0

- Updates Alamofire dependency to `~> 3.0`

# 3.0.1

- Changes `mapImage()` RxSwift function to use `UIImage!` instead of `UIImage`.

# 3.0.0

- Makes `parameters` on `MoyaTarget` an optional `[String: AnyObject]` dictionary.
- Makes `parameters` and `httpHeaderFields` on `Endpoint` to be optionals.
- Renamed stubbing identifiers: **Breaking Change**
  - `Moya.StubbedBehavior` renamed to `Moya.StubBehavior`
  - `Moya.MoyaStubbedBehavior` renamed to `Moya.StubClosure`
  - `Moya.NoStubbingBehavior` -> `Moya.NeverStub`
  - `Moya.ImmediateStubbingBehaviour` -> `Moya.ImmediatelyStub`
  - `Moya.DelayedStubbingBehaviour` -> `Moya.DelayedStub`
- Default class functions have been moved to extensions to prevent inadvertent subclassing.
- Renamed other identifiers: **Breaking Change**
  - `MoyaProvider.MoyaEndpointsClosure` to `MoyaProvider.EndpointClosure`
  - `MoyaProvider.MoyaEndpointResolution` to `MoyaProvider.RequestClosure`
  - `MoyaProvider.endpointResolver` to `MoyaProvider.requestClosure`
  - `MoyaProvider.stubBehavior` to `MoyaProvider.stubClosure`
  - `MoyaCredentialClosure` to `CredentialClosure`
  - `MoyaProvider` initializer parameter names
  - `MoyaCompletion` to `Moya.Completion`
  - `DefaultEndpointResolution` to `DefaultRequestMapping`
- Renamed `T` generic types of `MoyaProvider` and `Endpoint` classes to `Target`.
- Removed errantly named `DefaultEndpointResolution`
- Changes the closure to map `Endpoint`s to `NSURLRequest`s asynchonous.
- Removes inflight request tracking for ReactiveCocoa and RxSwift providers. **Breaking Change**
- Adds support for ReactiveCocoa 4 by moving `ReactiveCocoaMoyaProvider` to use `SignalProducer` instead of `RACSignal`
- Renamed `EndpointSampleResponse` cases: **Breaking Change**
  - `Success` to `NetworkResponse`, now contains `NSData` instead of `() -> NSData`.
  - `Error` to `NetworkError`
  - Additionally, `NetworkError` no longer has a status code or data associated with it. This represents an error from the underlying iOS network stack, like an inability to connect. See [#200](https://github.com/Moya/Moya/issues/200) for more details.
  - Also additionally, removed `Closure` case (see below).
- Changed `Endpoint` to use a `sampleResponseClosure` instead of a `sampleResponse`, making all sample responses lazily executed. **Breaking Change**
- New plugin architecture **Breaking Change**
  - This replaces `networkActivityClosure` with a plugin.
- ReactiveCocoa provider no longer replaces errors that contain status codes (an unlikely situation) with its own errors. It passes all errors directly through.
- Renames `token` to `target` (it was usually `target` anyway, just made it consistent).

# 2.4.1

- Corrects problem with ignoring the specified Alamofire manager

# 2.4.0

- Adds HTTP basic auth support.

# 2.3.0

- Adds data processing functions for use with `RxMoyaProvider`

# 2.2.2

- Adds convenience `endpointByAddingParameterEncoding` method.

# 2.2.1

- Adds Moya files as members of RxMoya and ReactiveMoya frameworks.

# 2.2.0

- Add backward-compatible call from `DefaultEnpointResolution` to `DefaultEndpointResolution` on `MoyaProvider` class. `DefaultEndpointResolution` is now used internally as the default resolver. `DefaultEnpointResolution` can be removed in a future major release.
- Carthage support.

# 2.1.0

- Add option to pass an `Alamofire.Manager` to `MoyaProvider` initializer

# 2.0.2

- Updates Demo directory's RxSwift version.

# 2.0.1

- Updates Demo directory's Moya version for `pod try` compatbility.

# 2.0.0

- **Breaking change** Combines `MoyaPath` and `MoyaTarget` protocols.
- **Breaking change** Renames `Moya/Reactive` subspec to `Moya/ReactiveCocoa`.
- **Breaking change** Removes `stubResponses` from initializer; replaced with new stubbing behavior `.NoStubbing`. Added class methods to `MoyaProvider` to provide defaults, while allowing users to still change stubbing behavior on a per-request basis.
- **Breaking change** Redefines types of `DefaultEndpointMapping` and `DefaultEnpointResolution` class functions on `MoyaProvider`. You no longer invoke these functions to return a closure, rather, you reference the functions themselves _as_ closures.
- **Breaking change** Renames `endpointsClosure` parameter and property of `MoyaProvider` to `endpointClosure`.
- **Breaking change** Renames `ReactiveMoyaProvider` to `ReactiveCocoaMoyaProvider` for consistency.
- Fixes problem that the `ReactiveMoyaProvider` initializer would not respect the stubbing behavior it was passed.
- Adds official Carthage support – [@neonichu](http://github.com/neonichu)
- Relaxes version dependency on RxSwift - [@alcarvalho](http://github.com/alcarvalho)
- Fixes possible concurrency bugs with reactive providers - [@alcarvalho](http://github.com/alcarvalho)

# 1.1.1

- Fixes problem where `RxMoyaProvider` would not respect customized stubbing behavior (delays).

# 1.1.0

- Adds support for RxSwift – [@alcarvalho](http://github.com/alcarvalho)

# 1.0.0

- **Breaking change** Changes `EndpointSampleResponse` to require closures that return `NSData`, not `NSData` instances themselves. This prevents sample data from being loaded during the normal, non-unit test app lifecycle.
- **Breaking change** Adds `method` to `MoyaTarget` protocol and removes `method` parameter from `request()` functions. Targets now specify GET, POST, etc on a per-target level, instead of per-request.
- **Breaking change** Adds `parameters` to `MoyaTarget` protocol and removes ability to pass parameters into `request()` functions. Targets now specify the parameters directly on a per-target level, instead of per-request.
- Adds a sane default implementation of the `MoyaProvider` initializer's `endpointsClosure` parameter.

# 0.8.0

- Updates to Swift 1.2.

# 0.7.1

- Adds cancellable requests -[@MichaelMcGuire](http://github.com/MichaelMcGuire)

# 0.7.0

- Adds network activity closure to provider.

# 0.6.1

- Updates podspec to refer to `3.0.0-aplha.1` of ReactiveCocoa. -[@ashfurrow](http://github.com/ashfurrow)

# 0.6

- First release on CocoaPods trunk.
- Add data support for [stubbed error responses](https://github.com/ashfurrow/Moya/pull/92). – [@steam](http://github.com.steam)
- Fixes [#66](https://github.com/AshFurrow/Moya/issues/66), a problem with outdated Alamofire dependency and it's serializer type signature. -[@garnett](http://github.com/garnett)
- Delete note about ReactiveCocoa installation -[@garnett](http://github.com/garnett)

# 0.5

- Fixes [#52](https://github.com/AshFurrow/Moya/issues/52) to change submodules to use http instead of ssh. -[@ashfurrow)](http://github.com/AshFurrow)
- Migrate to support Xcode beta 6.1 -[@orta)](http://github.com/orta)
- Adds the original NSURLResponse to a MoyaResponse -[@orta)](http://github.com/orta)
- Fixes [#63](https://github.com/AshFurrow/Moya/issues/63), a problem where stale inflight requests were kept around if they error'd down the pipline (discussed [here](https://github.com/ReactiveCocoa/ReactiveCocoa/issues/1525#issuecomment-58559734)) -[@ashfurrow](http://github.com/AshFurrow)

# 0.4

- Implements [#46](https://github.com/AshFurrow/Moya/issues/46), the code property of the NSError sent through by ReactiveMoyaProvider will now match the failing http status code. -[@powerje](http://github.com/powerje)

# 0.3

- Fixes [#48](https://github.com/AshFurrow/Moya/issues/48) that modifies Moya to execute completion blocks of stubbed responses *immediately*, instead of using `dispatch_async` to defer it to the next invocation of the run loop. **This is a breaking change**. Because of this change, the ReactiveCocoa extensions had to be modified slightly to deduplicate inflight stubbed requests. Reactive providers now vend `RACSignal` instances that start the network request *when subscribed to*. -[@ashfurrow](http://github.com/AshFurrow)

# 0.2

- Fixes [#44](https://github.com/AshFurrow/Moya/issues/44) where status codes weren't being passed through to completion blocks. This also modified the behavior of the ReactiveCocoa extensions significantly but sending MoyaResponse objects instead of just NSData ones. —[@ashfurrow](http://github.com/AshFurrow)

# 0.1

- Initial release.<|MERGE_RESOLUTION|>--- conflicted
+++ resolved
@@ -1,10 +1,7 @@
 # Next
 ### Fixed
-<<<<<<< HEAD
 - Fix a bug that `Decodable` mapping to object other than Array and Dictionary in a key path cause crash. [#1405](https://github.com/Moya/Moya/pull/1405) by [@ufosky](https://github.com/ufosky).
-=======
 - Fixed a bug with missing Content-Type header when using `.requestJSONEncodable` [#1410](https://github.com/Moya/Moya/pull/1410) by [@Vict0rS](https://github.com/Vict0rS).
->>>>>>> 681a4157
 
 # [10.0.0] - 2017-10-21
 ### Fixed
