--- conflicted
+++ resolved
@@ -1,9 +1,7 @@
 # Next
 
-<<<<<<< HEAD
 ### Changed
 - Moya's Swift version is now Swift 5.1. [#1931](https://github.com/Moya/Moya/pull/1931) by [@BasThomas](https://github.com/BasThomas).
-=======
 # [14.0.0] - 2020-02-15
 
 ### Changed
@@ -11,7 +9,6 @@
 - **Breaking Change**  `MultiTarget` now implements `AccessTokenAuthorizable` so that the inner target's `authorizationType` is correctly returned to the `AccessTokenPlugin` when requested. [#1979](https://github.com/Moya/Moya/pull/1979) by [@amaurydavid](https://github.com/amaurydavid).
 
 
->>>>>>> 93731338
 # [14.0.0-beta.6] - 2019-12-09
 
 ### Changed
