--- conflicted
+++ resolved
@@ -1,12 +1,10 @@
 # Next
 
-<<<<<<< HEAD
 ### Changed
 - **Breaking Change** In `AccessTokenPlugin`, the token closure now takes a `AuthorizationType` as parameter and `AuthorizationType.none` has been removed in favor of using  `AuthorizationType?`. [#1969](https://github.com/Moya/Moya/pull/1969) by [@amaurydavid](https://github.com/amaurydavid).
-=======
+
 ### Fixed
 - Fixed a data race condition issue and enable TSAN on the test action and CI. [#1952](https://github.com/Moya/Moya/pull/1952) by [@LucianoPAlmeida](https://github.com/LucianoPAlmeida).
->>>>>>> 6cf85ce0
 
 # [14.0.0-beta.5] - 2019-10-27
 
