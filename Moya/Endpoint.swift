--- conflicted
+++ resolved
@@ -24,11 +24,7 @@
     public let sampleResponse: EndpointSampleResponse
     public let parameters: [String: AnyObject]
     public let parameterEncoding: Moya.ParameterEncoding
-<<<<<<< HEAD
-    public let httpHeaderFields: [String: AnyObject]
-=======
     public let httpHeaderFields: [String: String]
->>>>>>> 368ea19a
 
     /// Main initializer for Endpoint.
     public init(URL: String, sampleResponse: EndpointSampleResponse, method: Moya.Method = Moya.Method.GET, parameters: [String: AnyObject] = [String: AnyObject](), parameterEncoding: Moya.ParameterEncoding = .URL, httpHeaderFields: [String: String] = [String: String]()) {
