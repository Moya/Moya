# Next
<<<<<<< HEAD

- `cancelled` in the `Cancellable` protocol has been renamed to `isCancelled`.
=======
- **Breaking Change** Renamed `StructTarget` to `MultiTarget`.
- Demo project has been updated with new DemoMultiTarget target, new project
structure and more.
>>>>>>> 19587312

# 8.0.0-beta.5

- Added _validate_ option in `TargetType`, to allow enabling Alamofire automatic validation on requests.
- Added `mapString(atKeyPath:)` to `Response`, `SignalProducerProtocol`, and `ObservableType`

# 8.0.0-beta.4

- **Breaking Change** Made some `class func`s [mimicking enum cases](https://github.com/Moya/Moya/blob/master/Source/Moya.swift#L117-L133) lowercased.
- Updates for RxSwift 3.0 final release.
- Added default empty implementation for `willSendRequest` and `didReceiveResponse` in `PluginType`.
- Use `String(data:encoding:)` instead of `NSString(data:encoding:)` while converting `Data` to `String`.

# 8.0.0-beta.3

- **Breaking Change** Throw dedicated `Error.jsonMapping` when `mapJSON` fails to parse JSON.
- **Breaking Change** Renamed `endpointByAddingHTTPHeaders` to `adding(newHttpHeaderFields:)`.
- **Breaking Change** Renamed `endpointByAddingParameters` to `adding(newParameters:)`.
- **Breaking Change** Renamed `endpointByAddingParameterEncoding` to `adding(newParameterEncoding:)`.
- **Breaking Change** Renamed `endpointByAdding(parameters:httpHeaderFields:parameterEncoding)` to `adding(parameters:httpHeaderFields:parameterEncoding)`.
- **Breaking Change** Changed HTTP verbs enum to lowercase.
- `urlRequest` property of `Endpoint` is now truly optional. The request will fail if the `urlRequest` turns out to be nil and a `requestMapping` error will be returned together with the problematic url.
- **Breaking Change** Made RxMoya & ReactiveMoya frameworks dependant on Moya framework, making them slimmer and not re-including Moya source in the Reactive extensions. ([PR](https://github.com/Moya/Moya/pull/563))
- Removed the unused `StreamRequest` typealias that was causing watchOS failures.
- Fixes download requests never calling the completion block.
- Added a new internal Requestable protocol.
- Added a new case to `SampleResponseClosure` which allows mocking of the whole `URLResponse`.
- Added a test for new `SampleResponseClosure` case.

# 8.0.0-beta.2

- **Breaking Change** Transition from ReactiveCocoa to ReactiveSwift. ([PR](https://github.com/Moya/Moya/pull/661))

# 8.0.0-beta.1

- **Breaking Change** Support for `Swift 3` in favor of `Swift 2.x`.
- **Breaking Change** `fileName` and `mimeType` are now optional properties on a MultipartFormData object.
- Correct Alamofire `appendBodyPart` method id called in MultipartFormData.
- **Breaking Change** Removes `multipartBody` from TargetType protocol and adds a `task` instead.
- **Breaking Change** Successful Response instances that have no data with them are now being converted to `.Success` `Result`s.
- Adds Download and Upload Task type support to Moya.
- Corrects SwiftLint warnings.
- Separates `Moya.swift` into multiple files.
- Updated `mapJSON` API to include an optional named parameter `failsOnEmptyData:` that when overriden returns an empty `NSNull()` result instead of throwing an error when the response data is empty.
- Added `supportsMultipart` to the `Method` type, which helps determine whether to use `multipart/form-data` encoding.
- Added `PATCH` and `CONNECT` to the `Method` cases which support multipart encoding.
- Added `request` for `Response`.

# 7.0.3

- Carthage support for Swift 2.3.

# 7.0.2

- Swift 2.3 support.

# 7.0.1

- Identical to 7.0.0, see [#594](https://github.com/Moya/Moya/pull/594) for an explanation.

# 7.0.0

- **Breaking Change** Drops support for `RACSignal`.
- **Breaking Change** Changes `Moya.Error.Underlying` to have `NSError` instead of `ErrorType`.
- **Breaking Change** Implements inflights tracking by adding `trackInflights = true` to your provider.
- **Breaking Change** Changes `MoyaProvider.RequestClosure` to have `Result<NSURLRequest, Moya.Error> -> Void` instead of `NSURLRequest -> Void` as a `done` closure parameter.
- **Breaking Change** New community guidelines.
- New multipart file upload.
- New cURL-based logging plugin.
- Moves from OSSpinLock to `dispatch_semaphor` to avoid deadlocks.
- Integrates Danger into the repo.
- Fixes a xcodeproj referencing bug introduced by the new cURL-based logging plugin.
- Calls completion even when cancellable token is cancelled

# 6.5.0

- Added `queue` parameter to `request` and `sendRequest`. This open up option to use other queue instead of main queue for response callback.

# 6.4.0

- Makes `convertResponseToResult` public to make use of this method when dealing with Alamofire directly
- Updates to ReactiveCocoa 4.1
- Updates to Result 2.0

# 6.3.1

- Updates for Swift 2.2 / Xcode 7.3 compatibility.

# 6.3.0

- Fixed endpoint setup when adding `parameters` or `headers` when `parameters` or `headers` or nil.
- Adds StructTarget for using Moya with structs.

# 6.2.0

- Adds `response` computed property to `Error` type, which yields a Response object if available.
- Added URLEncodedInURL to ParameterEncoding.
- Adds convenience `endpointByAdding` method.
- Remove our own implementation of `ParameterEncoding` and make it a `public typealias` of `Alamofire.ParameterEncoding`.

# 6.1.3

- Updated to ReactiveCocoa 4.0 final.
- Added formatter parameter to plugin for pretty-printing response data. See #392.

# 6.1.2

- Compatibility with RxSwift 2.x.

# 6.1.1

- Compatibility with RxSwift 2.1.x.

# 6.1.0

- The built-in `DefaultAlamofireManager` as parameter's default value instead of the singleton `Alamofire.Manager.sharedinstance` is now used when instantiating `ReactiveCocoaMoyaProvider` and `RxMoyaProvider` as well.

# 6.0.1

- Updates to ReactiveCocoa 4 RC 2.

# 6.0.0

- **Breaking Change** pass a built-in `DefaultAlamofireManager` as parameter's default value instead of passing the singleton `Alamofire.Manager.sharedinstance` when initialize a `provider`
- Fixes issue that stubbed responses still call the network.

# 5.3.0

- Updates to RXSwift 2.0.0
- Moves to use Antitypical/Result

# 5.2.1

- Update to ReactiveCocoa v4.0.0-RC.1
- Fixes cases where underlying network errors were not properly propagated.
- Moves to antitypical Result type

# 5.2.0

- Updated to RxSwift 2.0.0-beta.4

# 5.1.0

- Update to ReactiveCocoa v4.0.0-alpha.4

# 5.0.0

- **Breaking Change** rename `MoyaTarget` protocol to `TargetType`
- **Breaking Change** rename `MoyaRequest` protocol to `RequestType`
- **Breaking Change** rename `Plugin` protocol to `PluginType`
- Removes conversion from `Moya.Method` to `Alamofire.Method` since it was unused
- Changes `NetworkLoggingPlugin`'s initializer to also take a function that has the same signature as `print` to simplify testing
- **Breaking Change** renames `ParameterEncoding`'s `parameterEncoding` method to `toAlamofire` and makes it internal only
- **Breaking Change** `Plugin<Target>` is now a protocol and as such no longer sends a typed `MoyaProvider`. - @swizzlr
- **Breaking Change** The types that were subtypes of `Moya` are now defined at the top level; you should find no compatibility issues since they are still invoked by `Moya.X` – @swizzlr
- **Breaking Change** `Completion` closure now returns a `Result` instead of multiple optional parameters.
- **Breaking Change** `MoyaResponse` is now `Response`, and also `final`. It will be changed to a `struct` in a future release. - @swizzlr
- **Breaking Change** `ReactiveCocoaMoyaProvider` can now be supplied with an optional `stubScheduler` – @swizzlr (sponsored by [Network Locum](https://networklocum.com))
- **Breaking Change** Introduce `Error` type for use with reactive extensions - [@tomburns](http://github.com/tomburns)
- **Breaking Change** Deprecate ReactiveCocoa 2 support

# 4.5.0

- Adds mapping methods to `MoyaResponse`

# 4.4.0

- Adds tvOS and watchOS support
- Fixes carthage OS X target not having source files
- Makes base OS X target 10.9 instead of 10.10

# 4.3.1

- Updates to latest ReactiveCocoa alpha. Again.

# 4.3.0

- Updates to latest ReactiveCocoa alpha.

# 4.2.0

- Removed extraneous `SignalProducer` from ReactiveCocoa extension – @JRHeaton
- Removed extraneous `deferred()` from RxSwift extension
- Moved to new RxSwift syntax – @wouterw
- Updated RxSwift to latest beta – @wouterw

# 4.1.0

- OS X support.

# 4.0.3

- Fixes Carthage integration problem.

# 4.0.2

- CancellableTokens can now debug print the requests cURL.

# 4.0.1

- Plugins now subclasses NSObject for custom subclasses.
- Plugins' methods are now public, allowing custom subclasses to override.

# 4.0.0

- Updates Alamofire dependency to `~> 3.0`

# 3.0.1

- Changes `mapImage()` RxSwift function to use `UIImage!` instead of `UIImage`.

# 3.0.0

- Makes `parameters` on `MoyaTarget` an optional `[String: AnyObject]` dictionary.
- Makes `parameters` and `httpHeaderFields` on `Endpoint` to be optionals.
- Renamed stubbing identifiers: **Breaking Change**
  - `Moya.StubbedBehavior` renamed to `Moya.StubBehavior`
  - `Moya.MoyaStubbedBehavior` renamed to `Moya.StubClosure`
  - `Moya.NoStubbingBehavior` -> `Moya.NeverStub`
  - `Moya.ImmediateStubbingBehaviour` -> `Moya.ImmediatelyStub`
  - `Moya.DelayedStubbingBehaviour` -> `Moya.DelayedStub`
- Default class functions have been moved to extensions to prevent inadvertent subclassing.
- Renamed other identifiers: **Breaking Change**
  - `MoyaProvider.MoyaEndpointsClosure` to `MoyaProvider.EndpointClosure`
  - `MoyaProvider.MoyaEndpointResolution` to `MoyaProvider.RequestClosure`
  - `MoyaProvider.endpointResolver` to `MoyaProvider.requestClosure`
  - `MoyaProvider.stubBehavior` to `MoyaProvider.stubClosure`
  - `MoyaCredentialClosure` to `CredentialClosure`
  - `MoyaProvider` initializer parameter names
  - `MoyaCompletion` to `Moya.Completion`
  - `DefaultEndpointResolution` to `DefaultRequestMapping`
- Renamed `T` generic types of `MoyaProvider` and `Endpoint` classes to `Target`.
- Removed errantly named `DefaultEndpointResolution`
- Changes the closure to map `Endpoint`s to `NSURLRequest`s asynchonous.
- Removes inflight request tracking for ReactiveCocoa and RxSwift providers. **Breaking Change**
- Adds support for ReactiveCocoa 4 by moving `ReactiveCocoaMoyaProvider` to use `SignalProducer` instead of `RACSignal`
- Renamed `EndpointSampleResponse` cases: **Breaking Change**
  - `Success` to `NetworkResponse`, now contains `NSData` instead of `() -> NSData`.
  - `Error` to `NetworkError`
  - Additionally, `NetworkError` no longer has a status code or data associated with it. This represents an error from the underlying iOS network stack, like an inability to connect. See [#200](https://github.com/Moya/Moya/issues/200) for more details.
  - Also additionally, removed `Closure` case (see below).
- Changed `Endpoint` to use a `sampleResponseClosure` instead of a `sampleResponse`, making all sample responses lazily executed. **Breaking Change**
- New plugin architecture **Breaking Change**
  - This replaces `networkActivityClosure` with a plugin.
- ReactiveCocoa provider no longer replaces errors that contain status codes (an unlikely situation) with its own errors. It passes all errors directly through.
- Renames `token` to `target` (it was usually `target` anyway, just made it consistent).

# 2.4.1

- Corrects problem with ignoring the specified Alamofire manager

# 2.4.0

- Adds HTTP basic auth support.

# 2.3.0

- Adds data processing functions for use with `RxMoyaProvider`

# 2.2.2

- Adds convenience `endpointByAddingParameterEncoding` method.

# 2.2.1

- Adds Moya files as members of RxMoya and ReactiveMoya frameworks.

# 2.2.0

- Add backward-compatible call from `DefaultEnpointResolution` to `DefaultEndpointResolution` on `MoyaProvider` class. `DefaultEndpointResolution` is now used internally as the default resolver. `DefaultEnpointResolution` can be removed in a future major release.
- Carthage support.

# 2.1.0

- Add option to pass an `Alamofire.Manager` to `MoyaProvider` initializer

# 2.0.2

- Updates Demo directory's RxSwift version.

# 2.0.1

- Updates Demo directory's Moya version for `pod try` compatbility.

# 2.0.0

- **Breaking change** Combines `MoyaPath` and `MoyaTarget` protocols.
- **Breaking change** Renames `Moya/Reactive` subspec to `Moya/ReactiveCocoa`.
- **Breaking change** Removes `stubResponses` from initializer; replaced with new stubbing behavior `.NoStubbing`. Added class methods to `MoyaProvider` to provide defaults, while allowing users to still change stubbing behaviour on a per-request basis.
- **Breaking change** Redefines types of `DefaultEndpointMapping` and `DefaultEnpointResolution` class functions on `MoyaProvider`. You no longer invoke these functions to return a closure, rather, you reference the functions themselves _as_ closures.
- **Breaking change** Renames `endpointsClosure` parameter and property of `MoyaProvider` to `endpointClosure`.
- **Breaking change** Renames `ReactiveMoyaProvider` to `ReactiveCocoaMoyaProvider` for consistency.
- Fixes problem that the `ReactiveMoyaProvider` initializer would not respect the stubbing behaviour it was passed.
- Adds official Carthage support – [@neonichu](http://github.com/neonichu)
- Relaxes version dependency on RxSwift - [@alcarvalho](http://github.com/alcarvalho)
- Fixes possible concurrency bugs with reactive providers - [@alcarvalho](http://github.com/alcarvalho)

# 1.1.1

- Fixes problem where `RxMoyaProvider` would not respect customized stubbing behaviour (delays).

# 1.1.0

- Adds support for RxSwift – [@alcarvalho](http://github.com/alcarvalho)

# 1.0.0

- **Breaking change** Changes `EndpointSampleResponse` to require closures that return `NSData`, not `NSData` instances themselves. This prevents sample data from being loaded during the normal, non-unit test app lifecycle.
- **Breaking change** Adds `method` to `MoyaTarget` protocol and removes `method` parameter from `request()` functions. Targets now specify GET, POST, etc on a per-target level, instead of per-request.
- **Breaking change** Adds `parameters` to `MoyaTarget` protocol and removes ability to pass parameters into `request()` functions. Targets now specify the parameters directly on a per-target level, instead of per-request.
- Adds a sane default implementation of the `MoyaProvider` initializer's `endpointsClosure` parameter.

# 0.8.0

- Updates to Swift 1.2.

# 0.7.1

- Adds cancellable requests -[@MichaelMcGuire](http://github.com/MichaelMcGuire)

# 0.7.0

- Adds network activity closure to provider.

# 0.6.1

- Updates podspec to refer to `3.0.0-aplha.1` of ReactiveCocoa. -[@ashfurrow](http://github.com/ashfurrow)

# 0.6

- First release on CocoaPods trunk.
- Add data support for [stubbed error responses](https://github.com/ashfurrow/Moya/pull/92). – [@steam](http://github.com.steam)
- Fixes [#66](https://github.com/AshFurrow/Moya/issues/66), a problem with outdated Alamofire dependency and it's serializer type signature. -[@garnett](http://github.com/garnett)
- Delete note about ReactiveCocoa installation -[@garnett](http://github.com/garnett)

# 0.5

- Fixes [#52](https://github.com/AshFurrow/Moya/issues/52) to change submodules to use http instead of ssh. -[@ashfurrow)](http://github.com/AshFurrow)
- Migrate to support Xcode beta 6.1 -[@orta)](http://github.com/orta)
- Adds the original NSURLResponse to a MoyaResponse -[@orta)](http://github.com/orta)
- Fixes [#63](https://github.com/AshFurrow/Moya/issues/63), a problem where stale inflight requests were kept around if they error'd down the pipline (discussed [here](https://github.com/ReactiveCocoa/ReactiveCocoa/issues/1525#issuecomment-58559734)) -[@ashfurrow](http://github.com/AshFurrow)

# 0.4

- Implements [#46](https://github.com/AshFurrow/Moya/issues/46), the code property of the NSError sent through by ReactiveMoyaProvider will now match the failing http status code. -[@powerje](http://github.com/powerje)

# 0.3

- Fixes [#48](https://github.com/AshFurrow/Moya/issues/48) that modifies Moya to execute completion blocks of stubbed responses *immediately*, instead of using `dispatch_async` to defer it to the next invocation of the run loop. **This is a breaking change**. Because of this change, the ReactiveCocoa extensions had to be modified slightly to deduplicate inflight stubbed requests. Reactive providers now vend `RACSignal` instances that start the network request *when subscribed to*. -[@ashfurrow](http://github.com/AshFurrow)

# 0.2

- Fixes [#44](https://github.com/AshFurrow/Moya/issues/44) where status codes weren't being pass through to completion blocks. This also modified the behaviour of the ReactiveCocoa extensions significantly but sending MoyaResponse objects instead of just NSData ones. —[@ashfurrow](http://github.com/AshFurrow)

# 0.1

- Initial release.<|MERGE_RESOLUTION|>--- conflicted
+++ resolved
@@ -1,12 +1,9 @@
 # Next
-<<<<<<< HEAD
 
 - `cancelled` in the `Cancellable` protocol has been renamed to `isCancelled`.
-=======
 - **Breaking Change** Renamed `StructTarget` to `MultiTarget`.
 - Demo project has been updated with new DemoMultiTarget target, new project
 structure and more.
->>>>>>> 19587312
 
 # 8.0.0-beta.5
 
