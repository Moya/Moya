--- conflicted
+++ resolved
@@ -1,9 +1,6 @@
 PODS:
-<<<<<<< HEAD
-  - Alamofire (4.3.0)
-=======
+
   - Alamofire (4.4.0)
->>>>>>> 2394d533
   - Moya (8.0.3):
     - Moya/Core (= 8.0.3)
   - Moya/Core (8.0.3):
@@ -33,19 +30,11 @@
     :path: "../"
 
 SPEC CHECKSUMS:
-<<<<<<< HEAD
-  Alamofire: 856a113053a7bc9cbe5d6367a555d773fc5cfef7
-  Moya: 927d890afda9db693e3560ebcd7f3a8a421333d8
-  ReactiveSwift: f391724ee318a2cfd3e37dfb041cd49ecf4e7869
-  Result: 4e3ed5995ed94d0cd6a09be9a431fce3f3624bbf
-  RxSwift: 46574f70d416b7923c237195939cc488a7fbf3a0
-=======
   Alamofire: dc44b1600b800eb63da6a19039a0083d62a6a62d
   Moya: 927d890afda9db693e3560ebcd7f3a8a421333d8
   ReactiveSwift: 2f4e4a02e5a5c87ea63f5fe667163ce2a67cbb57
   Result: 2453a22e5c5b11c0c3a478736e82cd02f763b781
   RxSwift: 8fc9f2de6275a9101d518444e00bf32f1a42caac
->>>>>>> 2394d533
 
 PODFILE CHECKSUM: 2566af7232bac99ae05ef21466be44b8eb453506
 
