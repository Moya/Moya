--- conflicted
+++ resolved
@@ -65,20 +65,6 @@
                 .product(name: "RxSwift", package: "RxSwift")
             ]
         ),
-<<<<<<< HEAD
-        .testTarget( // dev
-            name: "MoyaTests",  // dev
-            dependencies: [ // dev
-                "Moya", // dev
-                "CombineMoya", // dev
-                "ReactiveMoya", // dev
-                "RxMoya", // dev
-                .product(name: "Quick", package: "Quick"), // dev
-                .product(name: "Nimble", package: "Nimble"), // dev
-                .product(name: "OHHTTPStubsSwift", package: "OHHTTPStubs") // dev
-            ] // dev
-        ) // dev
-=======
         .target(
             name: "AsyncMoya",
             dependencies: [
@@ -98,7 +84,6 @@
                 .product(name: "OHHTTPStubsSwift", package: "OHHTTPStubs")
             ]
         )
->>>>>>> 4660d0ef
     ]
 )
 
