--- conflicted
+++ resolved
@@ -1,14 +1,12 @@
 # Next
 
+- **Breaking Change**: Added support to get the response (if any) from `MoyaError`.
+
 # 8.0.3
 
 - Fixed `reversedPrint` arguments for output.
-<<<<<<< HEAD
 - Fixed memory leak when request with stub.
 - Changed `Moya.Error` to `MoyaError` in `MoyaAvailablity` for Swift 3.1 compatibility.
-=======
-- **Breaking Change**: Added support to get the response (if any) from `MoyaError`.
->>>>>>> a3f0c526
 
 # 8.0.2
 
