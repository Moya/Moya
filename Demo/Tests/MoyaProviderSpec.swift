import Quick
import Nimble
import Alamofire
import Foundation
@testable import Moya

class MoyaProviderSpec: QuickSpec {
    override func spec() {
        var provider: MoyaProvider<GitHub>!
        beforeEach {
            provider = MoyaProvider<GitHub>(stubClosure: MoyaProvider.ImmediatelyStub)
        }
        
        it("returns stubbed data for zen request") {
            var message: String?
            
            let target: GitHub = .zen
            _ = provider.request(target) { result in
                if case let .success(response) = result {
                    message = String(data: response.data, encoding: .utf8)
                }
            }
            
            let sampleData = target.sampleData
            expect(message).to(equal(String(data: sampleData, encoding: .utf8)))
        }

        it("returns response with request for stubbed zen request") {
            var request: NSURLRequest?

            let target: GitHub = .Zen
            provider.request(target) { result in
                if case let .Success(response) = result {
                    request = response.request
                }
            }

            expect(request).toNot(beNil())
        }

        it("returns stubbed data for user profile request") {
            var message: String?
            
            let target: GitHub = .userProfile("ashfurrow")
            _ = provider.request(target) { result in
                if case let .success(response) = result {
                    message = String(data: response.data, encoding: .utf8)
                }
            }
            
            let sampleData = target.sampleData
            expect(message).to(equal(String(data: sampleData, encoding: .utf8)))
        }
        
        it("returns equivalent Endpoint instances for the same target") {
            let target: GitHub = .zen
            
            let endpoint1 = provider.endpoint(target)
            let endpoint2 = provider.endpoint(target)
            expect(endpoint1.urlRequest).to(equal(endpoint2.urlRequest))
        }

        it("returns a cancellable object when a request is made") {
<<<<<<< HEAD
            let target: GitHub = .userProfile("ashfurrow")
            
=======
            let target: GitHub = .UserProfile("ashfurrow")

>>>>>>> 6b9b08df
            let cancellable: Cancellable = provider.request(target) { _ in  }

            expect(cancellable).toNot(beNil())

        }

        it("uses a custom manager by default, startRequestsImmediately should be false") {
            expect(provider.manager).toNot(beNil())
            expect(provider.manager.startRequestsImmediately) == false
        }

        it("credential closure returns nil") {
            var called = false
            let plugin = CredentialsPlugin { (target) -> URLCredential? in
                called = true
                return nil
            }
            
            let provider = MoyaProvider<HTTPBin>(stubClosure: MoyaProvider.ImmediatelyStub, plugins: [plugin])
            let target: HTTPBin = .basicAuth
            _ = provider.request(target) { _ in  }
            
            expect(called) == true
        }
        
        it("credential closure returns valid username and password") {
            var called = false
            let plugin = CredentialsPlugin { (target) -> URLCredential? in
                called = true
                return URLCredential(user: "user", password: "passwd", persistence: .none)
            }
            
            let provider = MoyaProvider<HTTPBin>(stubClosure: MoyaProvider.ImmediatelyStub, plugins: [plugin])
            let target: HTTPBin = .basicAuth
            _ = provider.request(target) { _ in  }
            
            expect(called) == true
        }
        
        it("accepts a custom Alamofire.Manager") {
            let manager = Manager()
            let provider = MoyaProvider<GitHub>(manager: manager)
            
            expect(provider.manager).to(beIdenticalTo(manager))
        }
        
        it("notifies at the beginning of network requests") {
            var called = false
            let plugin = NetworkActivityPlugin { (change) -> () in
                if change == .began {
                    called = true
                }
            }
            
            let provider = MoyaProvider<GitHub>(stubClosure: MoyaProvider.ImmediatelyStub, plugins: [plugin])
            let target: GitHub = .zen
            _ = provider.request(target) { _ in  }
            
            expect(called) == true
        }
        
        it("notifies at the end of network requests") {
            var called = false
            let plugin = NetworkActivityPlugin { (change) -> () in
                if change == .ended {
                    called = true
                }
            }
            
            let provider = MoyaProvider<GitHub>(stubClosure: MoyaProvider.ImmediatelyStub, plugins: [plugin])
            let target: GitHub = .zen
            _ = provider.request(target) { _ in  }
            
            expect(called) == true
        }

        describe("a provider with delayed stubs") {
            var provider: MoyaProvider<GitHub>!
            var plugin: TestingPlugin!
            let delay: TimeInterval = 0.5

            beforeEach {
                plugin = TestingPlugin()
                provider = MoyaProvider<GitHub>(stubClosure: MoyaProvider.DelayedStub(delay), plugins: [plugin])
            }

            it("delays execution") {
                let startDate = Date()
                var endDate: NSDate?
                let target: GitHub = .zen
                waitUntil { done in
                    _ = provider.request(target) { _ in
                        endDate = NSDate()
                        done()
                    }
                    return
                }

                expect(endDate?.timeIntervalSince(startDate)) >= delay
            }

            it("returns an error when request is cancelled") {
                var receivedError: Swift.Error?

                waitUntil { done in
                    let target: GitHub = .userProfile("ashfurrow")
                    let token = provider.request(target) { result in
                        if case let .failure(error) = result {
                            receivedError = error
                        }
                        done()
                    }
                    token.cancel()
                }
                
                expect(receivedError).toNot( beNil() )
            }

            it("notifies plugins when request is cancelled") {
                var receivedError: Swift.Error?

                waitUntil { done in
                    let target: GitHub = .userProfile("ashfurrow")
                    let token = provider.request(target) { _ in
                        done()
                    }
                    token.cancel()
                }

                if let result = plugin.result,
                    case let .failure(error) = result
                {
                    receivedError = error
                }
                expect(receivedError).toNot( beNil() )
            }

            it("returns success when request is not cancelled") {
                var receivedError: Swift.Error?

                waitUntil { done in
                    let target: GitHub = .userProfile("ashfurrow")
                    let token = provider.request(target) { result in
                        if case let .failure(error) = result {
                            receivedError = error
                        }
                        done()
                    }
                }

                expect(receivedError).to( beNil() )
            }
        }

        describe("a provider with a delayed endpoint resolver") {
            let beforeRequest: TimeInterval = 0.05
            let requestTime: TimeInterval = 0.1
            let beforeResponse: TimeInterval = 0.15
            let responseTime: TimeInterval = 0.2
            let afterResponse: TimeInterval = 0.3
            var provider: MoyaProvider<GitHub>!

            func delay(_ delay: TimeInterval, block: @escaping () -> ()) {
                DispatchQueue.main.asyncAfter(deadline: .now() + delay, execute: block)
            }

            beforeEach {
                let endpointResolution: MoyaProvider<GitHub>.RequestClosure = { endpoint, done in
                    delay(requestTime) {
                        done(.success(endpoint.urlRequest))
                    }
                }
                provider = MoyaProvider<GitHub>(requestClosure: endpointResolution, stubClosure: MoyaProvider.DelayedStub(responseTime))
            }

            it("returns success eventually") {
                var receivedError: Swift.Error?

                waitUntil { done in
                    let target: GitHub = .userProfile("ashfurrow")
                    _ = provider.request(target) { result in
                        if case let .failure(error) = result {
                            receivedError = error
                        }
                        done()
                    }
                }

                expect(receivedError).to( beNil() )
            }

            it("calls completion if cancelled immediately") {
                var receivedError: Swift.Error?
                var calledCompletion = false

                waitUntil { done in
                    let target: GitHub = .userProfile("ashfurrow")
                    let token = provider.request(target) { result in
                        calledCompletion = true
                        if case let .failure(error) = result {
                            receivedError = error
                        }
                    }
                    token.cancel()
                    delay(afterResponse) {
                        done()
                    }
                }

                expect(receivedError).toNot( beNil() )
                expect(calledCompletion).to( beTrue() )
            }

            it("calls completion if cancelled before request is created") {
                var receivedError: Swift.Error?
                var calledCompletion = false

                waitUntil { done in
                    let target: GitHub = .userProfile("ashfurrow")
                    let token = provider.request(target) { result in
                        calledCompletion = true
                        if case let .failure(error) = result {
                            receivedError = error
                        }
                    }
                    delay(beforeRequest) {
                        token.cancel()
                    }
                    delay(afterResponse) {
                        done()
                    }
                }

                expect(receivedError).toNot( beNil() )
                expect(calledCompletion).to( beTrue() )
            }

            it("receives an error if request is cancelled before response comes back") {
                var receivedError: Swift.Error?

                waitUntil { done in
                    let target: GitHub = .userProfile("ashfurrow")
                    let token = provider.request(target) { result in
                        if case let .failure(error) = result {
                            receivedError = error
                        }
                        done()
                    }
                    delay(beforeResponse) {
                        token.cancel()
                    }
                }

                expect(receivedError).toNot( beNil() )
            }
        }

        describe("a provider with a custom endpoint resolver") {
            var provider: MoyaProvider<GitHub>!
            var executed = false

            beforeEach {
                executed = false
                let endpointResolution: MoyaProvider<GitHub>.RequestClosure = { endpoint, done in
                    executed = true
                    done(.success(endpoint.urlRequest))
                }
                provider = MoyaProvider<GitHub>(requestClosure: endpointResolution, stubClosure: MoyaProvider.ImmediatelyStub)
            }
            
            it("executes the endpoint resolver") {
                let target: GitHub = .zen
                _ = provider.request(target) { _ in  }
                
                expect(executed).to(beTruthy())
            }
        }
        
        describe("a provider with error in request closure") {
            var provider: MoyaProvider<GitHub>!
            
            beforeEach {
                let endpointResolution: MoyaProvider<GitHub>.RequestClosure = { endpoint, done in
                    let underyingError = NSError(domain: "", code: 123, userInfo: nil)
                    done(.failure(.underlying(underyingError)))
                }
                provider = MoyaProvider<GitHub>(requestClosure: endpointResolution, stubClosure: MoyaProvider.ImmediatelyStub)
            }
            
            it("returns failure for any given request") {
                let target: GitHub = .zen
                var receivedError: Moya.Error?
                _ = provider.request(target) { response in
                    if case .failure(let error) = response {
                        receivedError = error
                    }
                }
                
                expect(receivedError).toEventuallyNot(beNil())
            }
        }
        
        describe("with stubbed errors") {
            var provider: MoyaProvider<GitHub>!
            beforeEach {
                provider = MoyaProvider(endpointClosure: failureEndpointClosure, stubClosure: MoyaProvider.ImmediatelyStub)
            }
            
            it("returns stubbed data for zen request") {
                var errored = false
                let target: GitHub = .zen

                waitUntil { done in
                    _ = provider.request(target) { result in
                        if case .failure = result {
                            errored = true
                        }
                        done()
                    }
                }
                
                let _ = target.sampleData
                expect(errored) == true
            }
            
            it("returns stubbed data for user profile request") {
                var errored = false

                let target: GitHub = .userProfile("ashfurrow")
                waitUntil { done in
                    _ = provider.request(target) { result in
                        if case .failure = result {
                            errored = true
                        }
                        done()
                    }
                }
                
                let _ = target.sampleData
                expect(errored) == true
            }
            
            it("returns stubbed error data when present") {
                var receivedError: Moya.Error?
                
                let target: GitHub = .userProfile("ashfurrow")
                _ = provider.request(target) { result in
                    if case let .failure(error) = result {
                        receivedError = error
                    }
                }
                
                switch receivedError {
                case .some(.underlying(let error)):
                    expect(error.localizedDescription) == "Houston, we have a problem"
                default:
                    fail("expected an Underlying error that Houston has a problem")
                }
            }
        }

        describe("struct targets") {
            struct StructAPI: TargetType {
                var baseURL = URL(string: "http://example.com")!
                var path = "/endpoint"
                var method = Moya.Method.GET
                var parameters: [String: Any]? = ["key": "value"]
                var task: Task = .request
                var sampleData = "sample data".data(using: .utf8)!
            }

            it("uses correct URL") {
                var requestedURL: String?
                let endpointResolution: MoyaProvider<StructTarget>.RequestClosure = { endpoint, done in
                    requestedURL = endpoint.URL
                    done(.success(endpoint.urlRequest))
                }
                let provider = MoyaProvider<StructTarget>(requestClosure: endpointResolution, stubClosure: MoyaProvider.ImmediatelyStub)

                waitUntil { done in
                    _ = provider.request(StructTarget(StructAPI())) { _ in
                        done()
                    }
                }

                expect(requestedURL) == "http://example.com/endpoint"
            }

            it("uses correct parameters") {
                var requestParameters: [String: Any]?
                let endpointResolution: MoyaProvider<StructTarget>.RequestClosure = { endpoint, done in
                    requestParameters = endpoint.parameters
                    done(.success(endpoint.urlRequest))
                }
                let provider = MoyaProvider<StructTarget>(requestClosure: endpointResolution, stubClosure: MoyaProvider.ImmediatelyStub)

                waitUntil { done in
                    _ = provider.request(StructTarget(StructAPI())) { _ in
                        done()
                    }
                }

                expect(requestParameters?.count) == 1
            }

            it("uses correct method") {
                var requestMethod: Moya.Method?
                let endpointResolution: MoyaProvider<StructTarget>.RequestClosure = { endpoint, done in
                    requestMethod = endpoint.method
                    done(.success(endpoint.urlRequest))
                }
                let provider = MoyaProvider<StructTarget>(requestClosure: endpointResolution, stubClosure: MoyaProvider.ImmediatelyStub)

                waitUntil { done in
                    _ = provider.request(StructTarget(StructAPI())) { _ in
                        done()
                    }
                }

                expect(requestMethod) == .GET
            }

            it("uses correct sample data") {
                var dataString: String?
                let provider = MoyaProvider<StructTarget>(stubClosure: MoyaProvider.ImmediatelyStub)

                waitUntil { done in
                    _ = provider.request(StructTarget(StructAPI())) { result in
                        if case let .success(response) = result {
                            dataString = String(data: response.data, encoding: .utf8)
                        }
                        done()
                    }
                }

                expect(dataString) == "sample data"
            }
        }
        
        describe("an inflight-tracking provider") {
            var provider: MoyaProvider<GitHub>!
            beforeEach {
                provider = MoyaProvider<GitHub>(trackInflights: true)
            }
            
            it("returns identical response for inflight requests") {
                let target: GitHub = .zen
                var receivedResponse: Moya.Response!
                
                expect(provider.inflightRequests.keys.count).to(equal(0))
                
                _ = provider.request(target) { result in
                    if case let .success(response) = result {
                        receivedResponse = response
                    }
                    expect(provider.inflightRequests.count).to(equal(1))
                }
                _ = provider.request(target) { result in
                    expect(receivedResponse).toNot(beNil())
                    if case let .success(response) = result {
                        expect(receivedResponse).to(beIndenticalToResponse(response))
                    }
                    expect(provider.inflightRequests.count).to(equal(1))
                } as! CancellableWrapper

                // Allow for network request to complete
                expect(provider.inflightRequests.count).toEventually(equal(0), timeout: 5.0)
                
            }
        }
        
        describe("the cancellable token") {
            var provider: MoyaProvider<GitHub>!
            beforeEach{
                provider = MoyaProvider<GitHub>(stubClosure: MoyaProvider.DelayedStub(0.5))
            }
            
            it("invokes completion and returns .Failure if cancelled immediately") {
                var error: Moya.Error?
                waitUntil { done in
                    let cancellable = provider.request(GitHub.zen, completion: { (result) in
                        if case let .failure(err) = result {
                            error = err
                        }
                        done()
                    })
                    cancellable.cancel()
                }
                
                expect(error).toNot(beNil())
                
                let underlyingIsCancelled: Bool
                if let error = error, case .underlying(let err) = error {
                    underlyingIsCancelled = (err as NSError).code == NSURLErrorCancelled
                } else {
                    underlyingIsCancelled = false
                }
                
                expect(underlyingIsCancelled).to(beTrue())
            }
        }
    }
}<|MERGE_RESOLUTION|>--- conflicted
+++ resolved
@@ -26,11 +26,11 @@
         }
 
         it("returns response with request for stubbed zen request") {
-            var request: NSURLRequest?
-
-            let target: GitHub = .Zen
+            var request: URLRequest?
+
+            let target: GitHub = .zen
             provider.request(target) { result in
-                if case let .Success(response) = result {
+                if case let .success(response) = result {
                     request = response.request
                 }
             }
@@ -61,17 +61,10 @@
         }
 
         it("returns a cancellable object when a request is made") {
-<<<<<<< HEAD
             let target: GitHub = .userProfile("ashfurrow")
-            
-=======
-            let target: GitHub = .UserProfile("ashfurrow")
-
->>>>>>> 6b9b08df
             let cancellable: Cancellable = provider.request(target) { _ in  }
 
             expect(cancellable).toNot(beNil())
-
         }
 
         it("uses a custom manager by default, startRequestsImmediately should be false") {
