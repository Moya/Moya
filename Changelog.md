# Next

- **Breaking Change** Removes `multipartBody` from TargetType protocol and adds a `task` instead.
- **Breaking Change** Successful Response instances that have no data with them are now being converted to `.Success` `Result`s.
- Adds Download and Upload Task type support to Moya.
- Corrects SwiftLint warnings.
- Separates `Moya.swift` into multiple files.
<<<<<<< HEAD
- Updated `mapJSON` API to include an optional named parameter `failsOnEmptyData:` that when overriden returns an empty `NSNull()` result instead of throwing an error when the response data is empty.
=======
- Added `supportsMultipart` to the `Method` type, which helps determine whether to use `multipart/form-data` encoding.
- Added `PATCH` and `CONNECT` to the `Method` cases which support multipart encoding.
>>>>>>> aa54a290

# 7.0.0

- **Breaking Change** Drops support for `RACSignal`.
- **Breaking Change** Changes `Moya.Error.Underlying` to have `NSError` instead of `ErrorType`.
- **Breaking Change** Implements inflights tracking by adding `trackInflights = true` to your provider.
- **Breaking Change** Changes `MoyaProvider.RequestClosure` to have `Result<NSURLRequest, Moya.Error> -> Void` instead of `NSURLRequest -> Void` as a `done` closure parameter.
- **Breaking Change** New community guidelines.
- New multipart file upload.
- New cURL-based logging plugin.
- Moves from OSSpinLock to `dispatch_semaphor` to avoid deadlocks.
- Integrates Danger into the repo.
- Fixes a xcodeproj referencing bug introduced by the new cURL-based logging plugin.
- Calls completion even when cancellable token is cancelled

# 6.5.0

- Added `queue` parameter to `request` and `sendRequest`. This open up option to use other queue instead of main queue for response callback.

# 6.4.0

- Makes `convertResponseToResult` public to make use of this method when dealing with Alamofire directly
- Updates to ReactiveCocoa 4.1
- Updates to Result 2.0

# 6.3.1

- Updates for Swift 2.2 / Xcode 7.3 compatibility.

# 6.3.0

- Fixed endpoint setup when adding `parameters` or `headers` when `parameters` or `headers` or nil.
- Adds StructTarget for using Moya with structs.

# 6.2.0

- Adds `response` computed property to `Error` type, which yields a Response object if available.
- Added URLEncodedInURL to ParameterEncoding.
- Adds convenience `endpointByAdding` method.
- Remove our own implementation of `ParameterEncoding` and make it a `public typealias` of `Alamofire.ParameterEncoding`.

# 6.1.3

- Updated to ReactiveCocoa 4.0 final.
- Added formatter parameter to plugin for pretty-printing response data. See #392.

# 6.1.2

- Compatibility with RxSwift 2.x.

# 6.1.1

- Compatibility with RxSwift 2.1.x.

# 6.1.0

- The built-in `DefaultAlamofireManager` as parameter's default value instead of the singleton `Alamofire.Manager.sharedinstance` is now used when instantiating `ReactiveCocoaMoyaProvider` and `RxMoyaProvider` as well.

# 6.0.1

- Updates to ReactiveCocoa 4 RC 2.

# 6.0.0

- **Breaking Change** pass a built-in `DefaultAlamofireManager` as parameter's default value instead of passing the singleton `Alamofire.Manager.sharedinstance` when initialize a `provider`
- Fixes issue that stubbed responses still call the network.

# 5.3.0

- Updates to RXSwift 2.0.0
- Moves to use Antitypical/Result

# 5.2.1

- Update to ReactiveCocoa v4.0.0-RC.1
- Fixes cases where underlying network errors were not properly propagated.
- Moves to antitypical Result type

# 5.2.0

- Updated to RxSwift 2.0.0-beta.4

# 5.1.0

- Update to ReactiveCocoa v4.0.0-alpha.4

# 5.0.0

- **Breaking Change** rename `MoyaTarget` protocol to `TargetType`
- **Breaking Change** rename `MoyaRequest` protocol to `RequestType`
- **Breaking Change** rename `Plugin` protocol to `PluginType`
- Removes conversion from `Moya.Method` to `Alamofire.Method` since it was unused
- Changes `NetworkLoggingPlugin`'s initializer to also take a function that has the same signature as `print` to simplify testing
- **Breaking Change** renames `ParameterEncoding`'s `parameterEncoding` method to `toAlamofire` and makes it internal only
- **Breaking Change** `Plugin<Target>` is now a protocol and as such no longer sends a typed `MoyaProvider`. - @swizzlr
- **Breaking Change** The types that were subtypes of `Moya` are now defined at the top level; you should find no compatibility issues since they are still invoked by `Moya.X` – @swizzlr
- **Breaking Change** `Completion` closure now returns a `Result` instead of multiple optional parameters.
- **Breaking Change** `MoyaResponse` is now `Response`, and also `final`. It will be changed to a `struct` in a future release. - @swizzlr
- **Breaking Change** `ReactiveCocoaMoyaProvider` can now be supplied with an optional `stubScheduler` – @swizzlr (sponsored by [Network Locum](https://networklocum.com))
- **Breaking Change** Introduce `Error` type for use with reactive extensions - [@tomburns](http://github.com/tomburns)
- **Breaking Change** Deprecate ReactiveCocoa 2 support

# 4.5.0

- Adds mapping methods to `MoyaResponse`

# 4.4.0

- Adds tvOS and watchOS support
- Fixes carthage OS X target not having source files
- Makes base OS X target 10.9 instead of 10.10

# 4.3.1

- Updates to latest ReactiveCocoa alpha. Again.

# 4.3.0

- Updates to latest ReactiveCocoa alpha.

# 4.2.0

- Removed extraneous `SignalProducer` from ReactiveCocoa extension – @JRHeaton
- Removed extraneous `deferred()` from RxSwift extension
- Moved to new RxSwift syntax – @wouterw
- Updated RxSwift to latest beta – @wouterw

# 4.1.0

- OS X support.

# 4.0.3

- Fixes Carthage integration problem.

# 4.0.2

- CancellableTokens can now debug print the requests cURL.

# 4.0.1

- Plugins now subclasses NSObject for custom subclasses.
- Plugins' methods are now public, allowing custom subclasses to override.

# 4.0.0

- Updates Alamofire dependency to `~> 3.0`

# 3.0.1

- Changes `mapImage()` RxSwift function to use `UIImage!` instead of `UIImage`.

# 3.0.0

- Makes `parameters` on `MoyaTarget` an optional `[String: AnyObject]` dictionary.
- Makes `parameters` and `httpHeaderFields` on `Endpoint` to be optionals.
- Renamed stubbing identifiers: **Breaking Change**
  - `Moya.StubbedBehavior` renamed to `Moya.StubBehavior`
  - `Moya.MoyaStubbedBehavior` renamed to `Moya.StubClosure`
  - `Moya.NoStubbingBehavior` -> `Moya.NeverStub`
  - `Moya.ImmediateStubbingBehaviour` -> `Moya.NeverStub`
  - `Moya.DelayedStubbingBehaviour` -> `Moya.DelayedStub`
- Default class functions have been moved to extensions to prevent inadvertent subclassing.
- Renamed other identifiers: **Breaking Change**
  - `MoyaProvider.MoyaEndpointsClosure` to `MoyaProvider.EndpointClosure`
  - `MoyaProvider.MoyaEndpointResolution` to `MoyaProvider.RequestClosure`
  - `MoyaProvider.endpointResolver` to `MoyaProvider.requestClosure`
  - `MoyaProvider.stubBehavior` to `MoyaProvider.stubClosure`
  - `MoyaCredentialClosure` to `CredentialClosure`
  - `MoyaProvider` initializer parameter names
  - `MoyaCompletion` to `Moya.Completion`
  - `DefaultEndpointResolution` to `DefaultRequestMapping`
- Renamed `T` generic types of `MoyaProvider` and `Endpoint` classes to `Target`.
- Removed errantly named `DefaultEndpointResolution`
- Changes the closure to map `Endpoint`s to `NSURLRequest`s asynchonous.
- Removes inflight request tracking for ReactiveCocoa and RxSwift providers. **Breaking Change**
- Adds support for ReactiveCocoa 4 by moving `ReactiveCocoaMoyaProvider` to use `SignalProducer` instead of `RACSignal`
- Renamed `EndpointSampleResponse` cases: **Breaking Change**
  - `Success` to `NetworkResponse`, now contains `NSData` instead of `() -> NSData`.
  - `Error` to `NetworkError`
  - Additionally, `NetworkError` no longer has a status code or data associated with it. This represents an error from the underlying iOS network stack, like an inability to connect. See [#200](https://github.com/Moya/Moya/issues/200) for more details.
  - Also additionally, removed `Closure` case (see below).
- Changed `Endpoint` to use a `sampleResponseClosure` instead of a `sampleResponse`, making all sample responses lazily executed. **Breaking Change**
- New plugin architecture **Breaking Change**
  - This replaces `networkActivityClosure` with a plugin.
- ReactiveCocoa provider no longer replaces errors that contain status codes (an unlikely situation) with its own errors. It passes all errors directly through.
- Renames `token` to `target` (it was usually `target` anyway, just made it consistent).

# 2.4.1

- Corrects problem with ignoring the specified Alamofire manager

# 2.4.0

- Adds HTTP basic auth support.

# 2.3.0

- Adds data processing functions for use with `RxMoyaProvider`

# 2.2.2

- Adds convenience `endpointByAddingParameterEncoding` method.

# 2.2.1

- Adds Moya files as members of RxMoya and ReactiveMoya frameworks.

# 2.2.0

- Add backward-compatible call from `DefaultEnpointResolution` to `DefaultEndpointResolution` on `MoyaProvider` class. `DefaultEndpointResolution` is now used internally as the default resolver. `DefaultEnpointResolution` can be removed in a future major release.
- Carthage support.

# 2.1.0

- Add option to pass an `Alamofire.Manager` to `MoyaProvider` initializer

# 2.0.2

- Updates Demo directory's RxSwift version.

# 2.0.1

- Updates Demo directory's Moya version for `pod try` compatbility.

# 2.0.0

- **Breaking change** Combines `MoyaPath` and `MoyaTarget` protocols.
- **Breaking change** Renames `Moya/Reactive` subspec to `Moya/ReactiveCocoa`.
- **Breaking change** Removes `stubResponses` from initializer; replaced with new stubbing behavior `.NoStubbing`. Added class methods to `MoyaProvider` to provide defaults, while allowing users to still change stubbing behaviour on a per-request basis.
- **Breaking change** Redefines types of `DefaultEndpointMapping` and `DefaultEnpointResolution` class functions on `MoyaProvider`. You no longer invoke these functions to return a closure, rather, you reference the functions themselves _as_ closures.
- **Breaking change** Renames `endpointsClosure` parameter and property of `MoyaProvider` to `endpointClosure`.
- **Breaking change** Renames `ReactiveMoyaProvider` to `ReactiveCocoaMoyaProvider` for consistency.
- Fixes problem that the `ReactiveMoyaProvider` initializer would not respect the stubbing behaviour it was passed.
- Adds official Carthage support – [@neonichu](http://github.com/neonichu)
- Relaxes version dependency on RxSwift - [@alcarvalho](http://github.com/alcarvalho)
- Fixes possible concurrency bugs with reactive providers - [@alcarvalho](http://github.com/alcarvalho)

# 1.1.1

- Fixes problem where `RxMoyaProvider` would not respect customized stubbing behaviour (delays).

# 1.1.0

- Adds support for RxSwift – [@alcarvalho](http://github.com/alcarvalho)

# 1.0.0

- **Breaking change** Changes `EndpointSampleResponse` to require closures that return `NSData`, not `NSData` instances themselves. This prevents sample data from being loaded during the normal, non-unit test app lifecycle.
- **Breaking change** Adds `method` to `MoyaTarget` protocol and removes `method` parameter from `request()` functions. Targets now specify GET, POST, etc on a per-target level, instead of per-request.
- **Breaking change** Adds `parameters` to `MoyaTarget` protocol and removes ability to pass parameters into `request()` functions. Targets now specify the parameters directly on a per-target level, instead of per-request.
- Adds a sane default implementation of the `MoyaProvider` initializer's `endpointsClosure` parameter.

# 0.8.0

- Updates to Swift 1.2.

# 0.7.1

- Adds cancellable requests -[@MichaelMcGuire](http://github.com/MichaelMcGuire)

# 0.7.0

- Adds network activity closure to provider.

# 0.6.1

- Updates podspec to refer to `3.0.0-aplha.1` of ReactiveCocoa. -[@ashfurrow](http://github.com/ashfurrow)

# 0.6

- First release on CocoaPods trunk.
- Add data support for [stubbed error responses](https://github.com/ashfurrow/Moya/pull/92). – [@steam](http://github.com.steam)
- Fixes [#66](https://github.com/AshFurrow/Moya/issues/66), a problem with outdated Alamofire dependency and it's serializer type signature. -[@garnett](http://github.com/garnett)
- Delete note about ReactiveCocoa installation -[@garnett](http://github.com/garnett)

# 0.5

- Fixes [#52](https://github.com/AshFurrow/Moya/issues/52) to change submodules to use http instead of ssh. -[@ashfurrow)](http://github.com/AshFurrow)
- Migrate to support Xcode beta 6.1 -[@orta)](http://github.com/orta)
- Adds the original NSURLResponse to a MoyaResponse -[@orta)](http://github.com/orta)
- Fixes [#63](https://github.com/AshFurrow/Moya/issues/63), a problem where stale inflight requests were kept around if they error'd down the pipline (discussed [here](https://github.com/ReactiveCocoa/ReactiveCocoa/issues/1525#issuecomment-58559734)) -[@ashfurrow](http://github.com/AshFurrow)

# 0.4

- Implements [#46](https://github.com/AshFurrow/Moya/issues/46), the code property of the NSError sent through by ReactiveMoyaProvider will now match the failing http status code. -[@powerje](http://github.com/powerje)

# 0.3

- Fixes [#48](https://github.com/AshFurrow/Moya/issues/48) that modifies Moya to execute completion blocks of stubbed responses *immediately*, instead of using `dispatch_async` to defer it to the next invocation of the run loop. **This is a breaking change**. Because of this change, the ReactiveCocoa extensions had to be modified slightly to deduplicate inflight stubbed requests. Reactive providers now vend `RACSignal` instances that start the network request *when subscribed to*. -[@ashfurrow](http://github.com/AshFurrow)

# 0.2

- Fixes [#44](https://github.com/AshFurrow/Moya/issues/44) where status codes weren't being pass through to completion blocks. This also modified the behaviour of the ReactiveCocoa extensions significantly but sending MoyaResponse objects instead of just NSData ones. —[@ashfurrow](http://github.com/AshFurrow)

# 0.1

- Initial release.<|MERGE_RESOLUTION|>--- conflicted
+++ resolved
@@ -5,12 +5,9 @@
 - Adds Download and Upload Task type support to Moya.
 - Corrects SwiftLint warnings.
 - Separates `Moya.swift` into multiple files.
-<<<<<<< HEAD
 - Updated `mapJSON` API to include an optional named parameter `failsOnEmptyData:` that when overriden returns an empty `NSNull()` result instead of throwing an error when the response data is empty.
-=======
 - Added `supportsMultipart` to the `Method` type, which helps determine whether to use `multipart/form-data` encoding.
 - Added `PATCH` and `CONNECT` to the `Method` cases which support multipart encoding.
->>>>>>> aa54a290
 
 # 7.0.0
 
