[![CircleCI](https://img.shields.io/circleci/project/github/Moya/Moya.svg)](https://circleci.com/gh/Moya/Moya)
[![codecov.io](https://codecov.io/github/Moya/Moya/coverage.svg?branch=master)](https://codecov.io/github/Moya/Moya?branch=master)
[![Carthage compatible](https://img.shields.io/badge/Carthage-compatible-4BC51D.svg?style=flat)](https://github.com/Carthage/Carthage)
[![CocoaPods compatible](https://img.shields.io/cocoapods/v/Moya.svg)](https://cocoapods.org/pods/Moya)
[![Swift Package Manager compatible](https://img.shields.io/badge/Swift%20Package%20Manager-compatible-brightgreen.svg)](https://github.com/apple/swift-package-manager)


<p align="center">
  <img height="160" src="web/logo_github.png" />
</p>

You're a smart developer. You probably use [Alamofire](https://github.com/Alamofire/Alamofire) to abstract away access to
`URLSession` and all those nasty details you don't really care about. But then,
like lots of smart developers, you write ad hoc network abstraction layers. They
are probably called "APIManager" or "NetworkModel", and they always end in tears.

![Moya Overview](web/diagram.png)

Ad hoc network layers are common in iOS apps. They're bad for a few reasons:

- Makes it hard to write new apps ("where do I begin?")
- Makes it hard to maintain existing apps ("oh my god, this mess...")
- Makes it hard to write unit tests ("how do I do this again?")

So the basic idea of Moya is that we want some network abstraction layer that
sufficiently encapsulates actually calling Alamofire directly. It should be simple
enough that common things are easy, but comprehensive enough that complicated things
are also easy.

> If you use Alamofire to abstract away `URLSession`, why not use something
to abstract away the nitty gritty of URLs, parameters, etc?

Some awesome features of Moya:

- Compile-time checking for correct API endpoint accesses.
- Lets you define a clear usage of different endpoints with associated enum values.
- Treats test stubs as first-class citizens so unit testing is super-easy.

Sample Project
--------------

There's a sample project in the Demo directory. To use it, run `pod install` to download the required libraries. Have fun!

Project Status
--------------

This project is actively under development, and is being used in [Artsy's
new auction app](https://github.com/Artsy/eidolon). We consider it
ready for production use.

Installation
------------

### Moya version vs Swift version.

Because of the many Swift versions Moya supports, it might be confusing to
find the version of Moya that you need. Below is a table that shows which version of Moya
you should use for your Swift version.

<<<<<<< HEAD
| Swift version | Moya version    |
| ------------- | --------------- |
| 3.X           | >= 8.0.0        |
| 2.3           | 7.0.2 - 7.0.3   |
| 2.2           | <= 7.0.1        |
=======
| Swift version | Moya version  |
| ------------- | ------------- |
| 3.X           | >= 8.0.0      |
| 2.3           | 7.0.2 - 7.0.3 |
| 2.2           | <= 7.0.1      |
>>>>>>> fa59869b

### Swift Package Manager

To integrate using Apple's Swift package manager, add the following as a dependency to your `Package.swift`:

```swift
.Package(url: "https://github.com/Moya/Moya", majorVersion: 8)
```

and then specify `.Target(name: "Moya")` as a dependency of the Target in which you wish to use Moya.
Here's an example `PackageDescription`:

```swift
import PackageDescription

let package = Package(
  name: "MyApp",
  dependencies: [
    .Package(url: "https://github.com/Moya/Moya", majorVersion: 8)
  ]
)
```

### CocoaPods

For Moya, use the following entry in your Podfile:

```rb
pod 'Moya', '8.0.0'
```

In any file you'd like to use Moya in, don't forget to
import the framework with `import Moya`.

For RxSwift or ReactiveSwift extensions, this project will include
them as dependencies. You can do this via CocoaPods subspecs, but you will also
need to include the pre-release versions of RxSwift or ReactiveSwift manually.

```rb
pod 'Moya/RxSwift'

# or

pod 'Moya/ReactiveSwift'
pod 'ReactiveSwift', '1.0.0'
```

Then run `pod install`.

### Carthage

Carthage users can point to this repository and use whichever
generated framework they'd like, `Moya`, `RxMoya`, or `ReactiveMoya`.
The full Moya framework is bundled in each of those frameworks;
importing more than one framework in a single file will result in
ambiguous lookups at compile time.

```
github "Moya/Moya"
```

### Manually

- Open up Terminal, `cd` into your top-level project directory, and run the following command *if* your project is not initialized as a git repository:

```bash
$ git init
```

- Add Alamofire, Result & Moya as a git [submodule](http://git-scm.com/docs/git-submodule) by running the following commands:

```bash
$ git submodule add https://github.com/Alamofire/Alamofire.git
$ git submodule add https://github.com/antitypical/Result.git
$ git submodule add https://github.com/Moya/Moya.git
```

- Open the new `Alamofire` folder, and drag the `Alamofire.xcodeproj` into the Project Navigator of your application's Xcode project. Do the same with the `Result.xcodeproj` in the `Result` folder and `Moya.xcodeproj` in the `Moya` folder.

> They should appear nested underneath your application's blue project icon. Whether it is above or below all the other Xcode groups does not matter.

- Verify that the deployment targets of the `xcodeproj`s match that of your application target in the Project Navigator.
- Next, select your application project in the Project Navigator (blue project icon) to navigate to the target configuration window and select the application target under the "Targets" heading in the sidebar.
- In the tab bar at the top of that window, open the "General" panel.
- Click on the `+` button under the "Embedded Binaries" section.
- You will see two different `Alamofire.xcodeproj` folders each with two different versions of the `Alamofire.framework` nested inside a `Products` folder.

> It does not matter which `Products` folder you choose from, but it does matter whether you choose the top or bottom `Alamofire.framework`.

- Select the top `Alamofire.framework` for iOS and the bottom one for OS X.

> You can verify which one you selected by inspecting the build log for your project. The build target for `Alamofire` will be listed as either `Alamofire iOS`, `Alamofire macOS`, `Alamofire tvOS` or `Alamofire watchOS`.

- Click on the `+` button under "Embedded Binaries" again and add the build target you need for `Result`.
- Click on the `+` button again and add the correct build target for `Moya`.

- And that's it!

> The three frameworks are automagically added as a target dependency, linked framework and embedded framework in a copy files build phase which is all you need to build on the simulator and a device.

Usage
---

After [some setup](docs/Examples/Basic.md), using Moya is really simple. You can access an API like this:

```swift
provider = MoyaProvider<GitHub>()
provider.request(.zen) { result in
    switch result {
    case let .success(moyaResponse):
        let data = moyaResponse.data
        let statusCode = moyaResponse.statusCode
        // do something with the response data or statusCode
    case let .failure(error):
        // this means there was a network failure - either the request
        // wasn't sent (connectivity), or no response was received (server
        // timed out).  If the server responds with a 4xx or 5xx error, that
        // will be sent as a ".success"-ful response.
    }
}
```

That's a basic example. Many API requests need parameters. Moya encodes these
into the enum you use to access the endpoint, like this:

```swift
provider = MoyaProvider<GitHub>()
provider.request(.userProfile("ashfurrow")) { result in
    // do something with the result
}
```

No more typos in URLs. No more missing parameter values. No more messing with
parameter encoding.

For more examples, see the [documentation](docs/Examples).

Reactive Extensions
-------------------

Even cooler are the reactive extensions. Moya provides reactive extensions for
[ReactiveSwift](https://github.com/ReactiveCocoa/ReactiveSwift) and
[RxSwift](https://github.com/ReactiveX/RxSwift).

## ReactiveSwift

After `ReactiveSwift` [setup](docs/ReactiveSwift.md), `request(:)` method
immediately returns a `SignalProducer` (`RACSignal` is also available if needed)
that you can start or bind or map or whatever you want to do. To handle errors,
for instance, we could do the following:

```swift
provider = ReactiveSwiftMoyaProvider<GitHub>()
provider.request(.userProfile("ashfurrow")).start { event in
    switch event {
    case let .value(response):
        image = UIImage(data: response.data)
    case let .failed(error):
        print(error)
    default:
        break
    }
}
```

## RxSwift

After `RxSwift` [setup](docs/RxSwift.md), `request(:)` method immediately
returns an `Observable` that you can subscribe to or bind or map or whatever you
want to do. To handle errors, for instance, we could do the following:

```swift
provider = RxMoyaProvider<GitHub>()
provider.request(.userProfile("ashfurrow")).subscribe { event in
    switch event {
    case let .next(response):
        image = UIImage(data: response.data)
    case let .error(error):
        print(error)
    default:
        break
    }
}
```

---

In addition to the option of using signals instead of callback blocks, there are
also a series of signal operators for RxSwift and ReactiveSwift that will attempt
to map the data received from the network response into either an image, some JSON,
or a string, with `mapImage()`, `mapJSON()`, and `mapString()`, respectively. If the mapping is unsuccessful, you'll get an error on the signal. You also get handy methods
for filtering out certain status codes. This means that you can place your code for
handling API errors like 400's in the same places as code for handling invalid
responses.

Community Extensions
--------------------

Moya has a great community around it and some people have created some very helpful extensions.

- [Moya-ObjectMapper](https://github.com/ivanbruel/Moya-ObjectMapper) - ObjectMapper bindings for Moya for easier JSON serialization
- [Moya-SwiftyJSONMapper](https://github.com/AvdLee/Moya-SwiftyJSONMapper) - SwiftyJSON bindings for Moya for easier JSON serialization
- [Moya-Argo](https://github.com/wattson12/Moya-Argo) - Argo bindings for Moya for easier JSON serialization
- [Moya-ModelMapper](https://github.com/sunshinejr/Moya-ModelMapper) - ModelMapper bindings for Moya for easier JSON serialization
- [Moya-Gloss](https://github.com/spxrogers/Moya-Gloss) - Gloss bindings for Moya for easier JSON serialization
- [Moya-JASON](https://github.com/DroidsOnRoids/Moya-JASON) - JASON bindings for Moya for easier JSON serialization
- [Moya-JASONMapper](https://github.com/AvdLee/Moya-JASONMapper) - JASON bindings for Moya for easier JSON serialization
- [Moya-Unbox](https://github.com/RyogaK/Moya-Unbox) - Unbox bindings for Moya for easier JSON serialization
- [MoyaSugar](https://github.com/devxoul/MoyaSugar) – Syntactic sugar for Moya

We appreciate all the work being done by the community around Moya. If you would like to have your extension featured in the list above, simply create a pull request adding your extensions to the list.

Contributing
------------

Hey! Like Moya? Awesome! We could actually really use your help!

Open source isn't just writing code. Moya could use your help with any of the
following:

- Finding (and reporting!) bugs.
- New feature suggestions.
- Answering questions on issues.
- Documentation improvements.
- Reviewing pull requests.
- Helping to manage issue priorities.
- Fixing bugs/new features.

If any of that sounds cool to you, send a pull request! After a few
contributions, we'll add you as an admin to the repo so you can merge pull
requests and help steer the ship :ship: You can read more details about that [in our contributor guidelines](https://github.com/Moya/contributors).

Moya's community has a tremendous positive energy, and the maintainers are committed to keeping things awesome. Like [in the CocoaPods community](https://github.com/CocoaPods/CocoaPods/wiki/Communication-&-Design-Rules), always assume positive intent; even if a comment sounds mean-spirited, give the person the benefit of the doubt.

Please note that this project is released with a Contributor Code of Conduct. By participating in this project you agree to abide by [its terms](https://github.com/Moya/contributors/blob/master/Code of Conduct.md).

### Adding new source files

If you add or remove a source file from Moya, a corresponding change needs to be made to the `Moya.xcodeproj` project at the root of this repository. This project is used for Carthage. Don't worry, you'll get an automated warning when submitting a pull request if you forget.

License
-------

Moya is released under an MIT license. See License.md for more information.<|MERGE_RESOLUTION|>--- conflicted
+++ resolved
@@ -57,19 +57,11 @@
 find the version of Moya that you need. Below is a table that shows which version of Moya
 you should use for your Swift version.
 
-<<<<<<< HEAD
-| Swift version | Moya version    |
-| ------------- | --------------- |
-| 3.X           | >= 8.0.0        |
-| 2.3           | 7.0.2 - 7.0.3   |
-| 2.2           | <= 7.0.1        |
-=======
 | Swift version | Moya version  |
 | ------------- | ------------- |
 | 3.X           | >= 8.0.0      |
 | 2.3           | 7.0.2 - 7.0.3 |
 | 2.2           | <= 7.0.1      |
->>>>>>> fa59869b
 
 ### Swift Package Manager
 
