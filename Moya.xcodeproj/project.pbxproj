--- conflicted
+++ resolved
@@ -1525,11 +1525,7 @@
 				PRODUCT_NAME = Moya;
 				SDKROOT = macosx;
 				SKIP_INSTALL = YES;
-<<<<<<< HEAD
-				SWIFT_VERSION = 3.0;
-=======
-				SWIFT_VERSION = 2.3;
->>>>>>> 7adb73ae
+				SWIFT_VERSION = 3.0;
 			};
 			name = Debug;
 		};
@@ -1554,11 +1550,7 @@
 				PRODUCT_NAME = Moya;
 				SDKROOT = macosx;
 				SKIP_INSTALL = YES;
-<<<<<<< HEAD
-				SWIFT_VERSION = 3.0;
-=======
-				SWIFT_VERSION = 2.3;
->>>>>>> 7adb73ae
+				SWIFT_VERSION = 3.0;
 			};
 			name = Release;
 		};
@@ -1583,11 +1575,7 @@
 				PRODUCT_NAME = ReactiveMoya;
 				SDKROOT = macosx;
 				SKIP_INSTALL = YES;
-<<<<<<< HEAD
-				SWIFT_VERSION = 3.0;
-=======
-				SWIFT_VERSION = 2.3;
->>>>>>> 7adb73ae
+				SWIFT_VERSION = 3.0;
 			};
 			name = Debug;
 		};
@@ -1612,11 +1600,7 @@
 				PRODUCT_NAME = ReactiveMoya;
 				SDKROOT = macosx;
 				SKIP_INSTALL = YES;
-<<<<<<< HEAD
-				SWIFT_VERSION = 3.0;
-=======
-				SWIFT_VERSION = 2.3;
->>>>>>> 7adb73ae
+				SWIFT_VERSION = 3.0;
 			};
 			name = Release;
 		};
@@ -1641,11 +1625,7 @@
 				PRODUCT_NAME = RxMoya;
 				SDKROOT = macosx;
 				SKIP_INSTALL = YES;
-<<<<<<< HEAD
-				SWIFT_VERSION = 3.0;
-=======
-				SWIFT_VERSION = 2.3;
->>>>>>> 7adb73ae
+				SWIFT_VERSION = 3.0;
 			};
 			name = Debug;
 		};
@@ -1670,11 +1650,7 @@
 				PRODUCT_NAME = RxMoya;
 				SDKROOT = macosx;
 				SKIP_INSTALL = YES;
-<<<<<<< HEAD
-				SWIFT_VERSION = 3.0;
-=======
-				SWIFT_VERSION = 2.3;
->>>>>>> 7adb73ae
+				SWIFT_VERSION = 3.0;
 			};
 			name = Release;
 		};
@@ -1766,10 +1742,7 @@
 				MTL_ENABLE_DEBUG_INFO = NO;
 				SDKROOT = iphoneos;
 				SWIFT_OPTIMIZATION_LEVEL = "-Owholemodule";
-<<<<<<< HEAD
-				SWIFT_VERSION = 3.0;
-=======
->>>>>>> 7adb73ae
+				SWIFT_VERSION = 3.0;
 				TARGETED_DEVICE_FAMILY = "1,2";
 				VALIDATE_PRODUCT = YES;
 				VERSIONING_SYSTEM = "apple-generic";
@@ -1797,11 +1770,7 @@
 				PRODUCT_BUNDLE_IDENTIFIER = org.cocoapods.Moya;
 				PRODUCT_NAME = Moya;
 				SKIP_INSTALL = YES;
-<<<<<<< HEAD
-				SWIFT_VERSION = 3.0;
-=======
-				SWIFT_VERSION = 2.3;
->>>>>>> 7adb73ae
+				SWIFT_VERSION = 3.0;
 			};
 			name = Debug;
 		};
@@ -1825,11 +1794,7 @@
 				PRODUCT_BUNDLE_IDENTIFIER = org.cocoapods.Moya;
 				PRODUCT_NAME = Moya;
 				SKIP_INSTALL = YES;
-<<<<<<< HEAD
-				SWIFT_VERSION = 3.0;
-=======
-				SWIFT_VERSION = 2.3;
->>>>>>> 7adb73ae
+				SWIFT_VERSION = 3.0;
 			};
 			name = Release;
 		};
@@ -1853,11 +1818,7 @@
 				PRODUCT_BUNDLE_IDENTIFIER = org.cocoapods.ReactiveMoya;
 				PRODUCT_NAME = ReactiveMoya;
 				SKIP_INSTALL = YES;
-<<<<<<< HEAD
-				SWIFT_VERSION = 3.0;
-=======
-				SWIFT_VERSION = 2.3;
->>>>>>> 7adb73ae
+				SWIFT_VERSION = 3.0;
 			};
 			name = Debug;
 		};
@@ -1881,11 +1842,7 @@
 				PRODUCT_BUNDLE_IDENTIFIER = org.cocoapods.ReactiveMoya;
 				PRODUCT_NAME = ReactiveMoya;
 				SKIP_INSTALL = YES;
-<<<<<<< HEAD
-				SWIFT_VERSION = 3.0;
-=======
-				SWIFT_VERSION = 2.3;
->>>>>>> 7adb73ae
+				SWIFT_VERSION = 3.0;
 			};
 			name = Release;
 		};
@@ -1909,11 +1866,7 @@
 				PRODUCT_BUNDLE_IDENTIFIER = org.cocoapods.RxMoya;
 				PRODUCT_NAME = RxMoya;
 				SKIP_INSTALL = YES;
-<<<<<<< HEAD
-				SWIFT_VERSION = 3.0;
-=======
-				SWIFT_VERSION = 2.3;
->>>>>>> 7adb73ae
+				SWIFT_VERSION = 3.0;
 			};
 			name = Debug;
 		};
@@ -1937,11 +1890,7 @@
 				PRODUCT_BUNDLE_IDENTIFIER = org.cocoapods.RxMoya;
 				PRODUCT_NAME = RxMoya;
 				SKIP_INSTALL = YES;
-<<<<<<< HEAD
-				SWIFT_VERSION = 3.0;
-=======
-				SWIFT_VERSION = 2.3;
->>>>>>> 7adb73ae
+				SWIFT_VERSION = 3.0;
 			};
 			name = Release;
 		};
@@ -1964,11 +1913,7 @@
 				PRODUCT_NAME = Moya;
 				SDKROOT = appletvos;
 				SKIP_INSTALL = YES;
-<<<<<<< HEAD
-				SWIFT_VERSION = 3.0;
-=======
-				SWIFT_VERSION = 2.3;
->>>>>>> 7adb73ae
+				SWIFT_VERSION = 3.0;
 				TARGETED_DEVICE_FAMILY = 3;
 				TVOS_DEPLOYMENT_TARGET = 9.0;
 			};
@@ -1993,11 +1938,7 @@
 				PRODUCT_NAME = Moya;
 				SDKROOT = appletvos;
 				SKIP_INSTALL = YES;
-<<<<<<< HEAD
-				SWIFT_VERSION = 3.0;
-=======
-				SWIFT_VERSION = 2.3;
->>>>>>> 7adb73ae
+				SWIFT_VERSION = 3.0;
 				TARGETED_DEVICE_FAMILY = 3;
 				TVOS_DEPLOYMENT_TARGET = 9.0;
 			};
@@ -2022,7 +1963,7 @@
 				PRODUCT_NAME = ReactiveMoya;
 				SDKROOT = appletvos;
 				SKIP_INSTALL = YES;
-				SWIFT_VERSION = 2.3;
+				SWIFT_VERSION = 3.0;
 				TARGETED_DEVICE_FAMILY = 3;
 				TVOS_DEPLOYMENT_TARGET = 9.0;
 			};
@@ -2047,7 +1988,7 @@
 				PRODUCT_NAME = ReactiveMoya;
 				SDKROOT = appletvos;
 				SKIP_INSTALL = YES;
-				SWIFT_VERSION = 2.3;
+				SWIFT_VERSION = 3.0;
 				TARGETED_DEVICE_FAMILY = 3;
 				TVOS_DEPLOYMENT_TARGET = 9.0;
 			};
@@ -2072,7 +2013,7 @@
 				PRODUCT_NAME = RxMoya;
 				SDKROOT = appletvos;
 				SKIP_INSTALL = YES;
-				SWIFT_VERSION = 2.3;
+				SWIFT_VERSION = 3.0;
 				TARGETED_DEVICE_FAMILY = 3;
 				TVOS_DEPLOYMENT_TARGET = 9.0;
 			};
@@ -2097,7 +2038,7 @@
 				PRODUCT_NAME = RxMoya;
 				SDKROOT = appletvos;
 				SKIP_INSTALL = YES;
-				SWIFT_VERSION = 2.3;
+				SWIFT_VERSION = 3.0;
 				TARGETED_DEVICE_FAMILY = 3;
 				TVOS_DEPLOYMENT_TARGET = 9.0;
 			};
@@ -2123,7 +2064,7 @@
 				PRODUCT_NAME = Moya;
 				SDKROOT = watchos;
 				SKIP_INSTALL = YES;
-				SWIFT_VERSION = 2.3;
+				SWIFT_VERSION = 3.0;
 				TARGETED_DEVICE_FAMILY = 4;
 				WATCHOS_DEPLOYMENT_TARGET = 2.0;
 			};
@@ -2149,7 +2090,7 @@
 				PRODUCT_NAME = Moya;
 				SDKROOT = watchos;
 				SKIP_INSTALL = YES;
-				SWIFT_VERSION = 2.3;
+				SWIFT_VERSION = 3.0;
 				TARGETED_DEVICE_FAMILY = 4;
 				WATCHOS_DEPLOYMENT_TARGET = 2.0;
 			};
@@ -2175,7 +2116,7 @@
 				PRODUCT_NAME = ReactiveMoya;
 				SDKROOT = watchos;
 				SKIP_INSTALL = YES;
-				SWIFT_VERSION = 2.3;
+				SWIFT_VERSION = 3.0;
 				TARGETED_DEVICE_FAMILY = 4;
 				WATCHOS_DEPLOYMENT_TARGET = 2.0;
 			};
@@ -2201,7 +2142,7 @@
 				PRODUCT_NAME = ReactiveMoya;
 				SDKROOT = watchos;
 				SKIP_INSTALL = YES;
-				SWIFT_VERSION = 2.3;
+				SWIFT_VERSION = 3.0;
 				TARGETED_DEVICE_FAMILY = 4;
 				WATCHOS_DEPLOYMENT_TARGET = 2.0;
 			};
@@ -2227,7 +2168,7 @@
 				PRODUCT_NAME = RxMoya;
 				SDKROOT = watchos;
 				SKIP_INSTALL = YES;
-				SWIFT_VERSION = 2.3;
+				SWIFT_VERSION = 3.0;
 				TARGETED_DEVICE_FAMILY = 4;
 				WATCHOS_DEPLOYMENT_TARGET = 2.0;
 			};
@@ -2253,7 +2194,7 @@
 				PRODUCT_NAME = RxMoya;
 				SDKROOT = watchos;
 				SKIP_INSTALL = YES;
-				SWIFT_VERSION = 2.3;
+				SWIFT_VERSION = 3.0;
 				TARGETED_DEVICE_FAMILY = 4;
 				WATCHOS_DEPLOYMENT_TARGET = 2.0;
 			};
