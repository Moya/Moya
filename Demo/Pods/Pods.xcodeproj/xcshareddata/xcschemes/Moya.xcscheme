--- conflicted
+++ resolved
@@ -13,19 +13,11 @@
             buildForArchiving = "YES"
             buildForAnalyzing = "YES">
             <BuildableReference
-<<<<<<< HEAD
-               BuildableIdentifier = 'primary'
-               BlueprintIdentifier = '46C587EAD985813F890B6271'
-               BlueprintName = 'Moya'
-               ReferencedContainer = 'container:Pods.xcodeproj'
-               BuildableName = 'Moya.framework'>
-=======
                BuildableIdentifier = "primary"
-               BlueprintIdentifier = "491775CB6DB2DFE39BC8DE00"
+               BlueprintIdentifier = "FE7E4DF398ECFFD0B9CAA788"
                BuildableName = "Moya.framework"
                BlueprintName = "Moya"
                ReferencedContainer = "container:Pods.xcodeproj">
->>>>>>> 4e26fa50
             </BuildableReference>
          </BuildActionEntry>
       </BuildActionEntries>
