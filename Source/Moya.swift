import Foundation
import Result

/// Closure to be executed when a request has completed.
public typealias Completion = (result: Result<Moya.Response, Moya.Error>) -> ()

/// Represents an HTTP method.
public enum Method: String {
    case GET, POST, PUT, DELETE, OPTIONS, HEAD, PATCH, TRACE, CONNECT
}

public enum StubBehavior {
    case Never
    case Immediate
    case Delayed(seconds: NSTimeInterval)
}

/// Protocol to define the base URL, path, method, parameters and sample data for a target.
public protocol TargetType {
    var baseURL: NSURL { get }
    var path: String { get }
    var method: Moya.Method { get }
    var parameters: [String: AnyObject]? { get }
    var sampleData: NSData { get }
}

public enum StructTarget: TargetType {
    case Struct(TargetType)
    
    public init(_ target: TargetType) {
        self = StructTarget.Struct(target)
    }
    
    public var path: String {
        return target.path
    }
    
    public var baseURL: NSURL {
        return target.baseURL
    }
    
    public var method: Moya.Method {
        return target.method
    }
    
    public var parameters: [String: AnyObject]? {
        return target.parameters
    }
    
    public var sampleData: NSData {
        return target.sampleData
    }
    
    public var target: TargetType {
        switch self {
        case .Struct(let t): return t
        }
    }
}

/// Protocol to define the opaque type returned from a request
public protocol Cancellable {
    func cancel()
}

/// Request provider class. Requests should be made through this class only.
public class MoyaProvider<Target: TargetType> {
    
    /// Closure that defines the endpoints for the provider.
    public typealias EndpointClosure = Target -> Endpoint<Target>
    
    /// Closure that decides if and what request should be performed
    public typealias RequestResultClosure = Result<NSURLRequest, Moya.Error> -> Void
    
    /// Closure that resolves an Endpoint into an RequestResult.
    public typealias RequestClosure = (Endpoint<Target>, RequestResultClosure) -> Void
    
    /// Closure that decides if/how a request should be stubbed.
    public typealias StubClosure = Target -> Moya.StubBehavior
    
    public let endpointClosure: EndpointClosure
    public let requestClosure: RequestClosure
    public let stubClosure: StubClosure
    public let manager: Manager
    
    /// A list of plugins
    /// e.g. for logging, network activity indicator or credentials
    public let plugins: [PluginType]
    
    public let trackInflights:Bool
    
    public private(set) var inflightRequests = Dictionary<Endpoint<Target>, [Moya.Completion]>()
    
    /// Initializes a provider.
    public init(endpointClosure: EndpointClosure = MoyaProvider.DefaultEndpointMapping,
        requestClosure: RequestClosure = MoyaProvider.DefaultRequestMapping,
        stubClosure: StubClosure = MoyaProvider.NeverStub,
        manager: Manager = MoyaProvider<Target>.DefaultAlamofireManager(),
        plugins: [PluginType] = [],
        trackInflights:Bool = false) {

            self.endpointClosure = endpointClosure
            self.requestClosure = requestClosure
            self.stubClosure = stubClosure
            self.manager = manager
            self.plugins = plugins
            self.trackInflights = trackInflights
    }
    
    /// Returns an Endpoint based on the token, method, and parameters by invoking the endpointsClosure.
    public func endpoint(token: Target) -> Endpoint<Target> {
        return endpointClosure(token)
    }
    
    /// Designated request-making method with queue option. Returns a Cancellable token to cancel the request later.
    public func request(target: Target, queue:dispatch_queue_t?, completion: Moya.Completion) -> Cancellable {
        let endpoint = self.endpoint(target)
        let stubBehavior = self.stubClosure(target)
        var cancellableToken = CancellableWrapper()
        
        if trackInflights {
            objc_sync_enter(self)
            var inflightCompletionBlocks = self.inflightRequests[endpoint]
            inflightCompletionBlocks?.append(completion)
            self.inflightRequests[endpoint] = inflightCompletionBlocks
            objc_sync_exit(self)
            
            if inflightCompletionBlocks != nil {
                return cancellableToken
            } else {
                objc_sync_enter(self)
                self.inflightRequests[endpoint] = [completion]
                objc_sync_exit(self)
            }
        }
        
        
        let performNetworking = { (requestResult: Result<NSURLRequest, Moya.Error>) in
            if cancellableToken.isCancelled { return }
            
            var request: NSURLRequest!
            
            switch requestResult {
            case .Success(let urlRequest):
                request = urlRequest
            case .Failure(let error):
                completion(result: .Failure(error))
                return
            }
            
            switch stubBehavior {
            case .Never:
<<<<<<< HEAD
                cancellableToken.innerCancellable = self.sendRequest(target, request: request, queue: queue, completion: completion)
=======
                cancellableToken.innerCancellable = self.sendRequest(target, request: request, completion: { result in
                    
                    if self.trackInflights {
                        self.inflightRequests[endpoint]?.forEach({ $0(result: result) })
                        
                        objc_sync_enter(self)
                        self.inflightRequests.removeValueForKey(endpoint)
                        objc_sync_exit(self)
                    } else {
                        completion(result: result)
                    }
                })
>>>>>>> 706d3995
            default:
                cancellableToken.innerCancellable = self.stubRequest(target, request: request, completion: { result in
                    if self.trackInflights {
                        self.inflightRequests[endpoint]?.forEach({ $0(result: result) })
                        
                        objc_sync_enter(self)
                        self.inflightRequests.removeValueForKey(endpoint)
                        objc_sync_exit(self)
                    } else {
                        completion(result: result)
                    }
                }, endpoint: endpoint, stubBehavior: stubBehavior)
            }
        }
        
        requestClosure(endpoint, performNetworking)
        
        return cancellableToken
    }
    
    /// Designated request-making method. Returns a Cancellable token to cancel the request later.
    public func request(target: Target, completion: Moya.Completion) -> Cancellable {
        return self.request(target, queue:nil, completion:completion)
    }
    
    /// When overriding this method, take care to `notifyPluginsOfImpendingStub` and to perform the stub using the `createStubFunction` method.
    /// Note: this was previously in an extension, however it must be in the original class declaration to allow subclasses to override.
    internal func stubRequest(target: Target, request: NSURLRequest, completion: Moya.Completion, endpoint: Endpoint<Target>, stubBehavior: Moya.StubBehavior) -> CancellableToken {
        let cancellableToken = CancellableToken { }
        notifyPluginsOfImpendingStub(request, target: target)
        let plugins = self.plugins
        let stub: () -> () = createStubFunction(cancellableToken, forTarget: target, withCompletion: completion, endpoint: endpoint, plugins: plugins)
        switch stubBehavior {
        case .Immediate:
            stub()
        case .Delayed(let delay):
            let killTimeOffset = Int64(CDouble(delay) * CDouble(NSEC_PER_SEC))
            let killTime = dispatch_time(DISPATCH_TIME_NOW, killTimeOffset)
            dispatch_after(killTime, dispatch_get_main_queue()) {
                stub()
            }
        case .Never:
            fatalError("Method called to stub request when stubbing is disabled.")
        }
        
        return cancellableToken
    }
}

/// Mark: Defaults

public extension MoyaProvider {
    
    // These functions are default mappings to MoyaProvider's properties: endpoints, requests, manager, etc.
    
    public final class func DefaultEndpointMapping(target: Target) -> Endpoint<Target> {
        let url = target.baseURL.URLByAppendingPathComponent(target.path).absoluteString
        return Endpoint(URL: url, sampleResponseClosure: {.NetworkResponse(200, target.sampleData)}, method: target.method, parameters: target.parameters)
    }
    
    public final class func DefaultRequestMapping(endpoint: Endpoint<Target>, closure: RequestResultClosure) {
        return closure(.Success(endpoint.urlRequest))
    }
    
    public final class func DefaultAlamofireManager() -> Manager {
        let configuration = NSURLSessionConfiguration.defaultSessionConfiguration()
        configuration.HTTPAdditionalHeaders = Manager.defaultHTTPHeaders
        
        let manager = Manager(configuration: configuration)
        manager.startRequestsImmediately = false
        return manager
    }
}

/// Mark: Stubbing

public extension MoyaProvider {
    
    // Swift won't let us put the StubBehavior enum inside the provider class, so we'll
    // at least add some class functions to allow easy access to common stubbing closures.
    
    public final class func NeverStub(_: Target) -> Moya.StubBehavior {
        return .Never
    }
    
    public final class func ImmediatelyStub(_: Target) -> Moya.StubBehavior {
        return .Immediate
    }
    
    public final class func DelayedStub(seconds: NSTimeInterval) -> (Target) -> Moya.StubBehavior {
        return { _ in return .Delayed(seconds: seconds) }
    }
}

internal extension MoyaProvider {
    
    func sendRequest(target: Target, request: NSURLRequest, queue: dispatch_queue_t?, completion: Moya.Completion) -> CancellableToken {
        let alamoRequest = manager.request(request)
        let plugins = self.plugins
        
        // Give plugins the chance to alter the outgoing request
        plugins.forEach { $0.willSendRequest(alamoRequest, target: target) }
        
        // Perform the actual request
        alamoRequest.response(queue: queue) { (_, response: NSHTTPURLResponse?, data: NSData?, error: NSError?) -> () in
            let result = convertResponseToResult(response, data: data, error: error)
            // Inform all plugins about the response
            plugins.forEach { $0.didReceiveResponse(result, target: target) }
            completion(result: result)
        }
        
        alamoRequest.resume()
        
        return CancellableToken(request: alamoRequest)
    }
    
    /// Creates a function which, when called, executes the appropriate stubbing behavior for the given parameters.
    internal final func createStubFunction(token: CancellableToken, forTarget target: Target, withCompletion completion: Moya.Completion, endpoint: Endpoint<Target>, plugins: [PluginType]) -> (() -> ()) {
        return {
            if (token.canceled) {
                let error = Moya.Error.Underlying(NSError(domain: NSURLErrorDomain, code: NSURLErrorCancelled, userInfo: nil))
                plugins.forEach { $0.didReceiveResponse(.Failure(error), target: target) }
                completion(result: .Failure(error))
                return
            }
            
            switch endpoint.sampleResponseClosure() {
            case .NetworkResponse(let statusCode, let data):
                let response = Moya.Response(statusCode: statusCode, data: data, response: nil)
                plugins.forEach { $0.didReceiveResponse(.Success(response), target: target) }
                completion(result: .Success(response))
            case .NetworkError(let error):
                let error = Moya.Error.Underlying(error)
                plugins.forEach { $0.didReceiveResponse(.Failure(error), target: target) }
                completion(result: .Failure(error))
            }
        }
    }
    
    /// Notify all plugins that a stub is about to be performed. You must call this if overriding `stubRequest`.
    internal final func notifyPluginsOfImpendingStub(request: NSURLRequest, target: Target) {
        let alamoRequest = manager.request(request)
        plugins.forEach { $0.willSendRequest(alamoRequest, target: target) }
    }
}

public func convertResponseToResult(response: NSHTTPURLResponse?, data: NSData?, error: NSError?) ->
    Result<Moya.Response, Moya.Error> {
    switch (response, data, error) {
    case let (.Some(response), .Some(data), .None):
        let response = Moya.Response(statusCode: response.statusCode, data: data, response: response)
        return .Success(response)
    case let (_, _, .Some(error)):
        let error = Moya.Error.Underlying(error)
        return .Failure(error)
    default:
        let error = Moya.Error.Underlying(NSError(domain: NSURLErrorDomain, code: NSURLErrorUnknown, userInfo: nil))
        return .Failure(error)
    }
}

internal struct CancellableWrapper: Cancellable {
    internal var innerCancellable: CancellableToken? = nil
    
    private var isCancelled = false
    
    internal func cancel() {
        innerCancellable?.cancel()
    }
}<|MERGE_RESOLUTION|>--- conflicted
+++ resolved
@@ -26,31 +26,31 @@
 
 public enum StructTarget: TargetType {
     case Struct(TargetType)
-    
+
     public init(_ target: TargetType) {
         self = StructTarget.Struct(target)
     }
-    
+
     public var path: String {
         return target.path
     }
-    
+
     public var baseURL: NSURL {
         return target.baseURL
     }
-    
+
     public var method: Moya.Method {
         return target.method
     }
-    
+
     public var parameters: [String: AnyObject]? {
         return target.parameters
     }
-    
+
     public var sampleData: NSData {
         return target.sampleData
     }
-    
+
     public var target: TargetType {
         switch self {
         case .Struct(let t): return t
@@ -65,32 +65,32 @@
 
 /// Request provider class. Requests should be made through this class only.
 public class MoyaProvider<Target: TargetType> {
-    
+
     /// Closure that defines the endpoints for the provider.
     public typealias EndpointClosure = Target -> Endpoint<Target>
-    
+
     /// Closure that decides if and what request should be performed
     public typealias RequestResultClosure = Result<NSURLRequest, Moya.Error> -> Void
-    
+
     /// Closure that resolves an Endpoint into an RequestResult.
     public typealias RequestClosure = (Endpoint<Target>, RequestResultClosure) -> Void
-    
+
     /// Closure that decides if/how a request should be stubbed.
     public typealias StubClosure = Target -> Moya.StubBehavior
-    
+
     public let endpointClosure: EndpointClosure
     public let requestClosure: RequestClosure
     public let stubClosure: StubClosure
     public let manager: Manager
-    
+
     /// A list of plugins
     /// e.g. for logging, network activity indicator or credentials
     public let plugins: [PluginType]
-    
+
     public let trackInflights:Bool
-    
+
     public private(set) var inflightRequests = Dictionary<Endpoint<Target>, [Moya.Completion]>()
-    
+
     /// Initializes a provider.
     public init(endpointClosure: EndpointClosure = MoyaProvider.DefaultEndpointMapping,
         requestClosure: RequestClosure = MoyaProvider.DefaultRequestMapping,
@@ -106,25 +106,25 @@
             self.plugins = plugins
             self.trackInflights = trackInflights
     }
-    
+
     /// Returns an Endpoint based on the token, method, and parameters by invoking the endpointsClosure.
     public func endpoint(token: Target) -> Endpoint<Target> {
         return endpointClosure(token)
     }
-    
+
     /// Designated request-making method with queue option. Returns a Cancellable token to cancel the request later.
     public func request(target: Target, queue:dispatch_queue_t?, completion: Moya.Completion) -> Cancellable {
         let endpoint = self.endpoint(target)
         let stubBehavior = self.stubClosure(target)
         var cancellableToken = CancellableWrapper()
-        
+
         if trackInflights {
             objc_sync_enter(self)
             var inflightCompletionBlocks = self.inflightRequests[endpoint]
             inflightCompletionBlocks?.append(completion)
             self.inflightRequests[endpoint] = inflightCompletionBlocks
             objc_sync_exit(self)
-            
+
             if inflightCompletionBlocks != nil {
                 return cancellableToken
             } else {
@@ -133,13 +133,13 @@
                 objc_sync_exit(self)
             }
         }
-        
-        
+
+
         let performNetworking = { (requestResult: Result<NSURLRequest, Moya.Error>) in
             if cancellableToken.isCancelled { return }
-            
+
             var request: NSURLRequest!
-            
+
             switch requestResult {
             case .Success(let urlRequest):
                 request = urlRequest
@@ -147,17 +147,14 @@
                 completion(result: .Failure(error))
                 return
             }
-            
+
             switch stubBehavior {
             case .Never:
-<<<<<<< HEAD
-                cancellableToken.innerCancellable = self.sendRequest(target, request: request, queue: queue, completion: completion)
-=======
-                cancellableToken.innerCancellable = self.sendRequest(target, request: request, completion: { result in
-                    
+                cancellableToken.innerCancellable = self.sendRequest(target, request: request, queue: queue, completion: { result in
+
                     if self.trackInflights {
                         self.inflightRequests[endpoint]?.forEach({ $0(result: result) })
-                        
+
                         objc_sync_enter(self)
                         self.inflightRequests.removeValueForKey(endpoint)
                         objc_sync_exit(self)
@@ -165,12 +162,11 @@
                         completion(result: result)
                     }
                 })
->>>>>>> 706d3995
             default:
                 cancellableToken.innerCancellable = self.stubRequest(target, request: request, completion: { result in
                     if self.trackInflights {
                         self.inflightRequests[endpoint]?.forEach({ $0(result: result) })
-                        
+
                         objc_sync_enter(self)
                         self.inflightRequests.removeValueForKey(endpoint)
                         objc_sync_exit(self)
@@ -180,17 +176,17 @@
                 }, endpoint: endpoint, stubBehavior: stubBehavior)
             }
         }
-        
+
         requestClosure(endpoint, performNetworking)
-        
+
         return cancellableToken
     }
-    
+
     /// Designated request-making method. Returns a Cancellable token to cancel the request later.
     public func request(target: Target, completion: Moya.Completion) -> Cancellable {
         return self.request(target, queue:nil, completion:completion)
     }
-    
+
     /// When overriding this method, take care to `notifyPluginsOfImpendingStub` and to perform the stub using the `createStubFunction` method.
     /// Note: this was previously in an extension, however it must be in the original class declaration to allow subclasses to override.
     internal func stubRequest(target: Target, request: NSURLRequest, completion: Moya.Completion, endpoint: Endpoint<Target>, stubBehavior: Moya.StubBehavior) -> CancellableToken {
@@ -210,7 +206,7 @@
         case .Never:
             fatalError("Method called to stub request when stubbing is disabled.")
         }
-        
+
         return cancellableToken
     }
 }
@@ -218,22 +214,22 @@
 /// Mark: Defaults
 
 public extension MoyaProvider {
-    
+
     // These functions are default mappings to MoyaProvider's properties: endpoints, requests, manager, etc.
-    
+
     public final class func DefaultEndpointMapping(target: Target) -> Endpoint<Target> {
         let url = target.baseURL.URLByAppendingPathComponent(target.path).absoluteString
         return Endpoint(URL: url, sampleResponseClosure: {.NetworkResponse(200, target.sampleData)}, method: target.method, parameters: target.parameters)
     }
-    
+
     public final class func DefaultRequestMapping(endpoint: Endpoint<Target>, closure: RequestResultClosure) {
         return closure(.Success(endpoint.urlRequest))
     }
-    
+
     public final class func DefaultAlamofireManager() -> Manager {
         let configuration = NSURLSessionConfiguration.defaultSessionConfiguration()
         configuration.HTTPAdditionalHeaders = Manager.defaultHTTPHeaders
-        
+
         let manager = Manager(configuration: configuration)
         manager.startRequestsImmediately = false
         return manager
@@ -243,32 +239,32 @@
 /// Mark: Stubbing
 
 public extension MoyaProvider {
-    
+
     // Swift won't let us put the StubBehavior enum inside the provider class, so we'll
     // at least add some class functions to allow easy access to common stubbing closures.
-    
+
     public final class func NeverStub(_: Target) -> Moya.StubBehavior {
         return .Never
     }
-    
+
     public final class func ImmediatelyStub(_: Target) -> Moya.StubBehavior {
         return .Immediate
     }
-    
+
     public final class func DelayedStub(seconds: NSTimeInterval) -> (Target) -> Moya.StubBehavior {
         return { _ in return .Delayed(seconds: seconds) }
     }
 }
 
 internal extension MoyaProvider {
-    
+
     func sendRequest(target: Target, request: NSURLRequest, queue: dispatch_queue_t?, completion: Moya.Completion) -> CancellableToken {
         let alamoRequest = manager.request(request)
         let plugins = self.plugins
-        
+
         // Give plugins the chance to alter the outgoing request
         plugins.forEach { $0.willSendRequest(alamoRequest, target: target) }
-        
+
         // Perform the actual request
         alamoRequest.response(queue: queue) { (_, response: NSHTTPURLResponse?, data: NSData?, error: NSError?) -> () in
             let result = convertResponseToResult(response, data: data, error: error)
@@ -276,12 +272,12 @@
             plugins.forEach { $0.didReceiveResponse(result, target: target) }
             completion(result: result)
         }
-        
+
         alamoRequest.resume()
-        
+
         return CancellableToken(request: alamoRequest)
     }
-    
+
     /// Creates a function which, when called, executes the appropriate stubbing behavior for the given parameters.
     internal final func createStubFunction(token: CancellableToken, forTarget target: Target, withCompletion completion: Moya.Completion, endpoint: Endpoint<Target>, plugins: [PluginType]) -> (() -> ()) {
         return {
@@ -291,7 +287,7 @@
                 completion(result: .Failure(error))
                 return
             }
-            
+
             switch endpoint.sampleResponseClosure() {
             case .NetworkResponse(let statusCode, let data):
                 let response = Moya.Response(statusCode: statusCode, data: data, response: nil)
@@ -304,7 +300,7 @@
             }
         }
     }
-    
+
     /// Notify all plugins that a stub is about to be performed. You must call this if overriding `stubRequest`.
     internal final func notifyPluginsOfImpendingStub(request: NSURLRequest, target: Target) {
         let alamoRequest = manager.request(request)
@@ -329,9 +325,9 @@
 
 internal struct CancellableWrapper: Cancellable {
     internal var innerCancellable: CancellableToken? = nil
-    
+
     private var isCancelled = false
-    
+
     internal func cancel() {
         innerCancellable?.cancel()
     }
