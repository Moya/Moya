--- conflicted
+++ resolved
@@ -24,12 +24,8 @@
 }
 
 public extension PluginType {
-<<<<<<< HEAD
-    func prepare(_ request: URLRequest, target: TargetType) -> URLRequest { return request }
-    func prepare(_ request: URLRequest, multipartBody: [MultipartFormData], target: TargetType) -> (URLRequest, [MultipartFormData]) { return (request, multipartBody) }
-=======
     func prepare(_ request: URLRequest, target: TargetType) -> URLRequest { request }
->>>>>>> 86f2b1fa
+    func prepare(_ request: URLRequest, multipartBody: [MultipartFormData], target: TargetType) -> (URLRequest, [MultipartFormData]) { (request, multipartBody) }
     func willSend(_ request: RequestType, target: TargetType) { }
     func didReceive(_ result: Result<Moya.Response, MoyaError>, target: TargetType) { }
     func process(_ result: Result<Moya.Response, MoyaError>, target: TargetType) -> Result<Moya.Response, MoyaError> { result }
