// !$*UTF8*$!
{
	archiveVersion = 1;
	classes = {
	};
	objectVersion = 54;
	objects = {

/* Begin PBXBuildFile section */
		076ED30D29965B3000FF1683 /* RxSwift.xcframework in Frameworks */ = {isa = PBXBuildFile; fileRef = 076ED30C29965B3000FF1683 /* RxSwift.xcframework */; };
		076ED30F29965B5800FF1683 /* ReactiveSwift.xcframework in Frameworks */ = {isa = PBXBuildFile; fileRef = 076ED30E29965B5800FF1683 /* ReactiveSwift.xcframework */; };
		076ED31129965B6300FF1683 /* Alamofire.xcframework in Frameworks */ = {isa = PBXBuildFile; fileRef = 076ED31029965B6300FF1683 /* Alamofire.xcframework */; };
		076ED31529965B8800FF1683 /* OHHTTPStubs.xcframework in Frameworks */ = {isa = PBXBuildFile; fileRef = 076ED31229965B8800FF1683 /* OHHTTPStubs.xcframework */; };
		076ED31629965B8800FF1683 /* Quick.xcframework in Frameworks */ = {isa = PBXBuildFile; fileRef = 076ED31329965B8800FF1683 /* Quick.xcframework */; };
		076ED31729965B8800FF1683 /* Nimble.xcframework in Frameworks */ = {isa = PBXBuildFile; fileRef = 076ED31429965B8800FF1683 /* Nimble.xcframework */; };
		0AF1D218204A9E0F5CCC7340 /* RxMoya.framework in Frameworks */ = {isa = PBXBuildFile; fileRef = 4D3C74EB65D75BC6DFCC646E /* RxMoya.framework */; };
		0DA77DF1329D3EFD3BD295CE /* Moya.h in Headers */ = {isa = PBXBuildFile; fileRef = D38525FE207BE148B17084F3 /* Moya.h */; settings = {ATTRIBUTES = (Public, ); }; };
		12F88B3755343FB9DD244AEC /* RxMoya.h in Headers */ = {isa = PBXBuildFile; fileRef = 8A53DF8B33D58E052A78E2BA /* RxMoya.h */; settings = {ATTRIBUTES = (Public, ); }; };
		1425941E1F42FDED00C9E171 /* Single+Response.swift in Sources */ = {isa = PBXBuildFile; fileRef = 14FB7A3E1F3E089900308949 /* Single+Response.swift */; };
		1446FBB31F214C5200C1EFF2 /* URL+Moya.swift in Sources */ = {isa = PBXBuildFile; fileRef = 1446FBB21F214C5200C1EFF2 /* URL+Moya.swift */; };
<<<<<<< HEAD
		147E26EC1F5B14B300C1F513 /* Task.swift in Sources */ = {isa = PBXBuildFile; fileRef = 147E26EB1F5B14B300C1F513 /* Task.swift */; };
=======
		1463B87B1F8A8A79002D9C4F /* Alamofire.framework in Frameworks */ = {isa = PBXBuildFile; fileRef = 1463B8731F8A8A5B002D9C4F /* Alamofire.framework */; };
		1463B87C1F8A8A79002D9C4F /* Alamofire.framework in Embed Frameworks */ = {isa = PBXBuildFile; fileRef = 1463B8731F8A8A5B002D9C4F /* Alamofire.framework */; settings = {ATTRIBUTES = (CodeSignOnCopy, RemoveHeadersOnCopy, ); }; };
		1463B8801F8A8A7F002D9C4F /* Alamofire.framework in Frameworks */ = {isa = PBXBuildFile; fileRef = 1463B8731F8A8A5B002D9C4F /* Alamofire.framework */; };
		1463B8811F8A8A7F002D9C4F /* Alamofire.framework in Embed Frameworks */ = {isa = PBXBuildFile; fileRef = 1463B8731F8A8A5B002D9C4F /* Alamofire.framework */; settings = {ATTRIBUTES = (CodeSignOnCopy, RemoveHeadersOnCopy, ); }; };
		147E26EC1F5B14B300C1F513 /* HTTPTask.swift in Sources */ = {isa = PBXBuildFile; fileRef = 147E26EB1F5B14B300C1F513 /* HTTPTask.swift */; };
>>>>>>> 4660d0ef
		148FAF0DFB395B4A64314803 /* ReactiveMoya.framework in Frameworks */ = {isa = PBXBuildFile; fileRef = 62A8C06CC9BA491AE62A431B /* ReactiveMoya.framework */; };
		149675EC1F81340B0085EDEE /* GitHubAPI.swift in Sources */ = {isa = PBXBuildFile; fileRef = 469A06B01F705DDE001153A0 /* GitHubAPI.swift */; };
		149675ED1F81340D0085EDEE /* GiphyAPI.swift in Sources */ = {isa = PBXBuildFile; fileRef = 469A06AE1F705DDD001153A0 /* GiphyAPI.swift */; };
		149675EE1F81340F0085EDEE /* GitHubUserContentAPI.swift in Sources */ = {isa = PBXBuildFile; fileRef = 469A06AD1F705DDD001153A0 /* GitHubUserContentAPI.swift */; };
		149749431F8923EC00FA4900 /* AnyEncodable.swift in Sources */ = {isa = PBXBuildFile; fileRef = 149749421F8923EC00FA4900 /* AnyEncodable.swift */; };
		149749451F892E2F00FA4900 /* URLRequest+Encoding.swift in Sources */ = {isa = PBXBuildFile; fileRef = 149749441F892E2F00FA4900 /* URLRequest+Encoding.swift */; };
		15D3A2BD1223B59E2BBE09F0 /* MoyaError.swift in Sources */ = {isa = PBXBuildFile; fileRef = 2D47F3DC51C28D950491FAAB /* MoyaError.swift */; };
		1F24393320125F8200C9D813 /* EndpointClosureSpec.swift in Sources */ = {isa = PBXBuildFile; fileRef = 1F24393220125F8200C9D813 /* EndpointClosureSpec.swift */; };
		1F8AA0BC1FE0630300C9D7B6 /* ValidationType.swift in Sources */ = {isa = PBXBuildFile; fileRef = 1F8AA0BB1FE0630300C9D7B6 /* ValidationType.swift */; };
		1FD44D9E21CEA6B6221807EF /* NetworkLoggerPlugin.swift in Sources */ = {isa = PBXBuildFile; fileRef = 4553E5591EE96535C5310C02 /* NetworkLoggerPlugin.swift */; };
		2ADDFC96D7F7912333534C46 /* SignalProducer+Response.swift in Sources */ = {isa = PBXBuildFile; fileRef = 269C64D1ABED61A91DD873D3 /* SignalProducer+Response.swift */; };
		2C7132B56A7B129E12BAACAC /* EndpointSpec.swift in Sources */ = {isa = PBXBuildFile; fileRef = E825A32256FC030B8BA2684D /* EndpointSpec.swift */; };
		312750ECEEBC68A508BFD681 /* Moya.framework in Frameworks */ = {isa = PBXBuildFile; fileRef = 559D567FD0DA37D6CC98FF92 /* Moya.framework */; };
		3AF7063CBE1F9626FB32D933 /* Cancellable.swift in Sources */ = {isa = PBXBuildFile; fileRef = 5C2B20158E599EDBE51D7AB2 /* Cancellable.swift */; };
		4033070748A57EB4A0040DB1 /* NetworkLoggerPluginSpec.swift in Sources */ = {isa = PBXBuildFile; fileRef = 832781077A551E1F86E5F2D4 /* NetworkLoggerPluginSpec.swift */; };
		469A06761F705C3E001153A0 /* AppDelegate.swift in Sources */ = {isa = PBXBuildFile; fileRef = 469A06751F705C3E001153A0 /* AppDelegate.swift */; };
		469A06781F705C3E001153A0 /* ViewController.swift in Sources */ = {isa = PBXBuildFile; fileRef = 469A06771F705C3E001153A0 /* ViewController.swift */; };
		469A068C1F705C4E001153A0 /* AppDelegate.swift in Sources */ = {isa = PBXBuildFile; fileRef = 469A068B1F705C4E001153A0 /* AppDelegate.swift */; };
		469A068E1F705C4E001153A0 /* ViewController.swift in Sources */ = {isa = PBXBuildFile; fileRef = 469A068D1F705C4E001153A0 /* ViewController.swift */; };
		469A06B21F705ECF001153A0 /* Moya.framework in Frameworks */ = {isa = PBXBuildFile; fileRef = 559D567FD0DA37D6CC98FF92 /* Moya.framework */; };
		469A06B31F706373001153A0 /* LaunchScreen.storyboard in Resources */ = {isa = PBXBuildFile; fileRef = 469A06A71F705D0D001153A0 /* LaunchScreen.storyboard */; };
		469A06B41F706373001153A0 /* LaunchScreen.storyboard in Resources */ = {isa = PBXBuildFile; fileRef = 469A06A71F705D0D001153A0 /* LaunchScreen.storyboard */; };
		469A06B51F706377001153A0 /* Main.storyboard in Resources */ = {isa = PBXBuildFile; fileRef = 469A06A81F705D0D001153A0 /* Main.storyboard */; };
		469A06B61F706377001153A0 /* Main.storyboard in Resources */ = {isa = PBXBuildFile; fileRef = 469A06A81F705D0D001153A0 /* Main.storyboard */; };
		469A06BA1F70637C001153A0 /* Images.xcassets in Resources */ = {isa = PBXBuildFile; fileRef = 469A06AF1F705DDD001153A0 /* Images.xcassets */; };
		469A06BB1F70637C001153A0 /* GiphyAPI.swift in Sources */ = {isa = PBXBuildFile; fileRef = 469A06AE1F705DDD001153A0 /* GiphyAPI.swift */; };
		469A06BC1F70637C001153A0 /* GitHubAPI.swift in Sources */ = {isa = PBXBuildFile; fileRef = 469A06B01F705DDE001153A0 /* GitHubAPI.swift */; };
		469A06BD1F70637C001153A0 /* GitHubUserContentAPI.swift in Sources */ = {isa = PBXBuildFile; fileRef = 469A06AD1F705DDD001153A0 /* GitHubUserContentAPI.swift */; };
		469A06BE1F70637C001153A0 /* Images.xcassets in Resources */ = {isa = PBXBuildFile; fileRef = 469A06AF1F705DDD001153A0 /* Images.xcassets */; };
		490C14E527C021DF0063B7BC /* MoyaProvider+AsyncSpec.swift in Sources */ = {isa = PBXBuildFile; fileRef = 490C14E427C021DF0063B7BC /* MoyaProvider+AsyncSpec.swift */; };
		49C61E884A595E94758B5643 /* Endpoint.swift in Sources */ = {isa = PBXBuildFile; fileRef = 3FF1994427C5440527B03B31 /* Endpoint.swift */; };
		4A609CED953E8A6C59AD01A1 /* NetworkActivityPlugin.swift in Sources */ = {isa = PBXBuildFile; fileRef = 2AD20F6A819D899E3278E903 /* NetworkActivityPlugin.swift */; };
		5054F87AFF61EAC0097F88BD /* MultiTarget.swift in Sources */ = {isa = PBXBuildFile; fileRef = 8F4EAC41B82FF5081DEC4808 /* MultiTarget.swift */; };
		53376123902C6A22A44DB88E /* Error+MoyaSpec.swift in Sources */ = {isa = PBXBuildFile; fileRef = C79C5F376B4A2C3F70051980 /* Error+MoyaSpec.swift */; };
		539FD70730B00973E1778CD3 /* MethodSpec.swift in Sources */ = {isa = PBXBuildFile; fileRef = 819334FE5D32EFB82599D482 /* MethodSpec.swift */; };
		58F73370045D6F1FBF73FC82 /* MoyaProvider+RxSpec.swift in Sources */ = {isa = PBXBuildFile; fileRef = 4C7A20CC38EB5A0221E6EA34 /* MoyaProvider+RxSpec.swift */; };
		59BC4B9B9D0D6F9C060E5620 /* MoyaProvider+Defaults.swift in Sources */ = {isa = PBXBuildFile; fileRef = 39F87B4349AC772FF766904B /* MoyaProvider+Defaults.swift */; };
		5BCAACCA268FEA0DAB07F998 /* MoyaProvider.swift in Sources */ = {isa = PBXBuildFile; fileRef = 851FFE6DC58E873408D0E8E7 /* MoyaProvider.swift */; };
		61633F6E85FB39A4707A6167 /* MultipartFormData.swift in Sources */ = {isa = PBXBuildFile; fileRef = B184F8E91A84A02E209EEB91 /* MultipartFormData.swift */; };
		62B78032862A529C4AF42061 /* MoyaProvider+Rx.swift in Sources */ = {isa = PBXBuildFile; fileRef = D48555FB39336D99F8365F5E /* MoyaProvider+Rx.swift */; };
		78A2D3991F44BACD00C9E122 /* RxTestHelpers.swift in Sources */ = {isa = PBXBuildFile; fileRef = 78A2D3981F44BACD00C9E122 /* RxTestHelpers.swift */; };
		78A2D39B1F44D45100C9E122 /* Single+MoyaSpec.swift in Sources */ = {isa = PBXBuildFile; fileRef = 78A2D39A1F44D45100C9E122 /* Single+MoyaSpec.swift */; };
		7B147185DCE78CD98E28D3F2 /* Observable+Response.swift in Sources */ = {isa = PBXBuildFile; fileRef = 8736BEE85376471D7CB1E0ED /* Observable+Response.swift */; };
		7C32947EA657E981CB15D58C /* TestPlugin.swift in Sources */ = {isa = PBXBuildFile; fileRef = DCACC7B19F3FFC2DEE74E07B /* TestPlugin.swift */; };
		83B0E400A7562256224CB7FF /* AccessTokenPlugin.swift in Sources */ = {isa = PBXBuildFile; fileRef = CC115388D44D0DB7A753E9BB /* AccessTokenPlugin.swift */; };
		85850A4122CF5AB50089E731 /* NimbleHelpers.swift in Sources */ = {isa = PBXBuildFile; fileRef = 85850A4022CF5AB50089E731 /* NimbleHelpers.swift */; };
		85B2DBBC221C69620098F59A /* PropertyListEncoding.swift in Sources */ = {isa = PBXBuildFile; fileRef = 85B2DBBB221C69620098F59A /* PropertyListEncoding.swift */; };
		85C98002231D3EC700AAAFB2 /* MoyaProvider+CombineSpec.swift in Sources */ = {isa = PBXBuildFile; fileRef = 85C98001231D3EC700AAAFB2 /* MoyaProvider+CombineSpec.swift */; };
		85D5277A2302BEF30093E9C1 /* TestImage.swift in Sources */ = {isa = PBXBuildFile; fileRef = 85D527792302BEF30093E9C1 /* TestImage.swift */; };
		85F6042E22A018BB00063320 /* RequestTypeWrapper.swift in Sources */ = {isa = PBXBuildFile; fileRef = 85F6042D22A018BB00063320 /* RequestTypeWrapper.swift */; };
		8995DF740A59721AA79F5B43 /* MoyaProvider+ReactiveSpec.swift in Sources */ = {isa = PBXBuildFile; fileRef = C841AA621AEC61FAEA0CA019 /* MoyaProvider+ReactiveSpec.swift */; };
		9854C1DBF14818CCA76AEC7F /* MoyaProvider+Internal.swift in Sources */ = {isa = PBXBuildFile; fileRef = 225C397C03E17F7DFBCA2848 /* MoyaProvider+Internal.swift */; };
		9A58B120B1293AFE556915AE /* MoyaProviderSpec.swift in Sources */ = {isa = PBXBuildFile; fileRef = B1F68927EA26EBDB45E82C8C /* MoyaProviderSpec.swift */; };
		A2B64B2383FB0BC3C17B3160 /* TargetType.swift in Sources */ = {isa = PBXBuildFile; fileRef = 9C38151BF038BA0B61EF5A62 /* TargetType.swift */; };
		A6304A7E74FA3B04C9B10B63 /* AccessTokenPluginSpec.swift in Sources */ = {isa = PBXBuildFile; fileRef = 31BAAD7EC02607A52AD3EF1E /* AccessTokenPluginSpec.swift */; };
		A8C55515DFA147BE4159B40A /* Response.swift in Sources */ = {isa = PBXBuildFile; fileRef = 7EFCB6731C60D3830DA5D2CB /* Response.swift */; };
		AB5048DC5042B016964EE958 /* MoyaProvider+Reactive.swift in Sources */ = {isa = PBXBuildFile; fileRef = 371C174EF53873DE04BB159E /* MoyaProvider+Reactive.swift */; };
		B2CD7F4F23A6F1BA007F67AC /* Atomic.swift in Sources */ = {isa = PBXBuildFile; fileRef = B2CD7F4E23A6F1BA007F67AC /* Atomic.swift */; };
		B4ABD55950B0E70BF44E79C6 /* MoyaProviderIntegrationTests.swift in Sources */ = {isa = PBXBuildFile; fileRef = 82E52DC541FD052ABA625D2A /* MoyaProviderIntegrationTests.swift */; };
		B5A7124CF285D8EC7F89C1AD /* CredentialsPlugin.swift in Sources */ = {isa = PBXBuildFile; fileRef = 884642F58B074C95261DCA86 /* CredentialsPlugin.swift */; };
		B950CAA84C0656EB11E316FB /* MultiTargetSpec.swift in Sources */ = {isa = PBXBuildFile; fileRef = 7D11E4BE1D5112E6972AD09F /* MultiTargetSpec.swift */; };
		BA5EFFB8EE468F6BCA15480C /* Moya.framework in Frameworks */ = {isa = PBXBuildFile; fileRef = 559D567FD0DA37D6CC98FF92 /* Moya.framework */; };
		BEAA605B30BE7651BA5C61A4 /* Plugin.swift in Sources */ = {isa = PBXBuildFile; fileRef = 61A693AF0E88E83E91A47A99 /* Plugin.swift */; };
		C1B5E2325B210232599B0D1A /* ErrorTests.swift in Sources */ = {isa = PBXBuildFile; fileRef = 7F112022D8F42844A7D5CB5C /* ErrorTests.swift */; };
		CCB85FCA228B3D1800AAB253 /* Moya.framework in Frameworks */ = {isa = PBXBuildFile; fileRef = 559D567FD0DA37D6CC98FF92 /* Moya.framework */; };
		D00AA2514CD6B1276B845BA7 /* ReactiveMoya.h in Headers */ = {isa = PBXBuildFile; fileRef = 019BF5A88BB928EBDFD944FE /* ReactiveMoya.h */; settings = {ATTRIBUTES = (Public, ); }; };
		D195C09A24748730005F6E98 /* CombineMoya.framework in Frameworks */ = {isa = PBXBuildFile; fileRef = D1B52E8E24747A6300C5FB76 /* CombineMoya.framework */; };
		D195C09B24748730005F6E98 /* CombineMoya.framework in Embed Frameworks */ = {isa = PBXBuildFile; fileRef = D1B52E8E24747A6300C5FB76 /* CombineMoya.framework */; settings = {ATTRIBUTES = (CodeSignOnCopy, RemoveHeadersOnCopy, ); }; };
		D1B52E8424747A6300C5FB76 /* ReactiveMoya.h in Headers */ = {isa = PBXBuildFile; fileRef = 019BF5A88BB928EBDFD944FE /* ReactiveMoya.h */; settings = {ATTRIBUTES = (Public, ); }; };
		D1B52E8A24747A6300C5FB76 /* Moya.framework in Frameworks */ = {isa = PBXBuildFile; fileRef = 559D567FD0DA37D6CC98FF92 /* Moya.framework */; };
		D1B52E9024747B2B00C5FB76 /* AnyPublisher+Response.swift in Sources */ = {isa = PBXBuildFile; fileRef = 85C98007231D4BE900AAAFB2 /* AnyPublisher+Response.swift */; };
		D1B52E9124747B2B00C5FB76 /* MoyaPublisher.swift in Sources */ = {isa = PBXBuildFile; fileRef = 85C98005231D41E400AAAFB2 /* MoyaPublisher.swift */; };
		D1B52E9224747B2B00C5FB76 /* MoyaProvider+Combine.swift in Sources */ = {isa = PBXBuildFile; fileRef = 85C97FFF231D2D4000AAAFB2 /* MoyaProvider+Combine.swift */; };
		D1B52E9324747B4900C5FB76 /* CombineMoya.framework in Frameworks */ = {isa = PBXBuildFile; fileRef = D1B52E8E24747A6300C5FB76 /* CombineMoya.framework */; };
		D6A04B657A83CA2FF80ABCF4 /* Moya.framework in Frameworks */ = {isa = PBXBuildFile; fileRef = 559D567FD0DA37D6CC98FF92 /* Moya.framework */; };
		DA631A5B37F36DA17E135F14 /* SignalProducer+MoyaSpec.swift in Sources */ = {isa = PBXBuildFile; fileRef = F1AFAFEA29CDFABC559F0BE2 /* SignalProducer+MoyaSpec.swift */; };
		E9B54EFE4EF4A96444BA76AA /* Observable+MoyaSpec.swift in Sources */ = {isa = PBXBuildFile; fileRef = 461DEED329CE157E412CBCE0 /* Observable+MoyaSpec.swift */; };
		EDBA10DB0D0E35C1474AAB4D /* Moya+Alamofire.swift in Sources */ = {isa = PBXBuildFile; fileRef = 88D4E607168B403E754F510C /* Moya+Alamofire.swift */; };
		F554003527B310CD00EEDC45 /* AsyncTask.swift in Sources */ = {isa = PBXBuildFile; fileRef = F554003427B310CD00EEDC45 /* AsyncTask.swift */; };
		F554003727B310D500EEDC45 /* AsyncRequestWrapper.swift in Sources */ = {isa = PBXBuildFile; fileRef = F554003627B310D500EEDC45 /* AsyncRequestWrapper.swift */; };
		F554003927B310DE00EEDC45 /* Moya+AsyncSequence.swift in Sources */ = {isa = PBXBuildFile; fileRef = F554003827B310DE00EEDC45 /* Moya+AsyncSequence.swift */; };
		F57D5DD22773B64D0057E577 /* ReactiveMoya.h in Headers */ = {isa = PBXBuildFile; fileRef = 019BF5A88BB928EBDFD944FE /* ReactiveMoya.h */; settings = {ATTRIBUTES = (Public, ); }; };
		F57D5DD92773B64D0057E577 /* Moya.framework in Frameworks */ = {isa = PBXBuildFile; fileRef = 559D567FD0DA37D6CC98FF92 /* Moya.framework */; };
		F57D5DE12773B7F90057E577 /* MoyaProvider+Async.swift in Sources */ = {isa = PBXBuildFile; fileRef = F57D5DE02773B7F90057E577 /* MoyaProvider+Async.swift */; };
		F57D5DE32773BB5C0057E577 /* AsyncMoya.h in Headers */ = {isa = PBXBuildFile; fileRef = F57D5DE22773BB5C0057E577 /* AsyncMoya.h */; };
		F57D5DF42773C09B0057E577 /* AsyncMoya.framework in Frameworks */ = {isa = PBXBuildFile; fileRef = F57D5DDD2773B64D0057E577 /* AsyncMoya.framework */; };
		F57D5DF52773C09B0057E577 /* AsyncMoya.framework in Embed Frameworks */ = {isa = PBXBuildFile; fileRef = F57D5DDD2773B64D0057E577 /* AsyncMoya.framework */; settings = {ATTRIBUTES = (CodeSignOnCopy, RemoveHeadersOnCopy, ); }; };
		F88EC83A91FF6DE81246B01C /* TestHelpers.swift in Sources */ = {isa = PBXBuildFile; fileRef = 4650771638DBA96BDE28F11B /* TestHelpers.swift */; };
		FA9EE63E068C40C97D7B0156 /* MultipartFormDataSpec.swift in Sources */ = {isa = PBXBuildFile; fileRef = 369649DCA3D957F2F9D8053A /* MultipartFormDataSpec.swift */; };
		FB223B5C3B7D4AA5261E25EA /* Image.swift in Sources */ = {isa = PBXBuildFile; fileRef = 86F3C0EA472C23E786E23CE9 /* Image.swift */; };
/* End PBXBuildFile section */

/* Begin PBXContainerItemProxy section */
		17924DA7239A397DF7BCAE7A /* PBXContainerItemProxy */ = {
			isa = PBXContainerItemProxy;
			containerPortal = 37D7E3D7DB2F5106A68DAB51 /* Project object */;
			proxyType = 1;
			remoteGlobalIDString = ED6C081A4AC105D3F62F3C49;
			remoteInfo = Moya;
		};
		9C87DB314CD3991954C659EF /* PBXContainerItemProxy */ = {
			isa = PBXContainerItemProxy;
			containerPortal = 37D7E3D7DB2F5106A68DAB51 /* Project object */;
			proxyType = 1;
			remoteGlobalIDString = 958A3EDB11249C16A9186F42;
			remoteInfo = ReactiveMoya;
		};
		D195C09C24748730005F6E98 /* PBXContainerItemProxy */ = {
			isa = PBXContainerItemProxy;
			containerPortal = 37D7E3D7DB2F5106A68DAB51 /* Project object */;
			proxyType = 1;
			remoteGlobalIDString = D1B52E8124747A6300C5FB76;
			remoteInfo = CombineMoya;
		};
		D1B52E9424747B5200C5FB76 /* PBXContainerItemProxy */ = {
			isa = PBXContainerItemProxy;
			containerPortal = 37D7E3D7DB2F5106A68DAB51 /* Project object */;
			proxyType = 1;
			remoteGlobalIDString = D1B52E8124747A6300C5FB76;
			remoteInfo = CombineMoya;
		};
		F1AFFF828D536728F1F23101 /* PBXContainerItemProxy */ = {
			isa = PBXContainerItemProxy;
			containerPortal = 37D7E3D7DB2F5106A68DAB51 /* Project object */;
			proxyType = 1;
			remoteGlobalIDString = 528FF71D5A26E74522C484AD;
			remoteInfo = RxMoya;
		};
		F57D5DF62773C09B0057E577 /* PBXContainerItemProxy */ = {
			isa = PBXContainerItemProxy;
			containerPortal = 37D7E3D7DB2F5106A68DAB51 /* Project object */;
			proxyType = 1;
			remoteGlobalIDString = F57D5DCF2773B64D0057E577;
			remoteInfo = AsyncMoya;
		};
/* End PBXContainerItemProxy section */

/* Begin PBXCopyFilesBuildPhase section */
		1463B87F1F8A8A79002D9C4F /* Embed Frameworks */ = {
			isa = PBXCopyFilesBuildPhase;
			buildActionMask = 2147483647;
			dstPath = "";
			dstSubfolderSpec = 10;
			files = (
			);
			name = "Embed Frameworks";
			runOnlyForDeploymentPostprocessing = 0;
		};
		1463B8841F8A8A7F002D9C4F /* Embed Frameworks */ = {
			isa = PBXCopyFilesBuildPhase;
			buildActionMask = 2147483647;
			dstPath = "";
			dstSubfolderSpec = 10;
			files = (
				D195C09B24748730005F6E98 /* CombineMoya.framework in Embed Frameworks */,
<<<<<<< HEAD
=======
				1463B8811F8A8A7F002D9C4F /* Alamofire.framework in Embed Frameworks */,
				F57D5DF52773C09B0057E577 /* AsyncMoya.framework in Embed Frameworks */,
>>>>>>> 4660d0ef
			);
			name = "Embed Frameworks";
			runOnlyForDeploymentPostprocessing = 0;
		};
/* End PBXCopyFilesBuildPhase section */

/* Begin PBXFileReference section */
		019BF5A88BB928EBDFD944FE /* ReactiveMoya.h */ = {isa = PBXFileReference; includeInIndex = 1; lastKnownFileType = sourcecode.c.h; path = ReactiveMoya.h; sourceTree = "<group>"; };
		076ED30C29965B3000FF1683 /* RxSwift.xcframework */ = {isa = PBXFileReference; lastKnownFileType = wrapper.xcframework; name = RxSwift.xcframework; path = Carthage/Build/RxSwift.xcframework; sourceTree = "<group>"; };
		076ED30E29965B5800FF1683 /* ReactiveSwift.xcframework */ = {isa = PBXFileReference; lastKnownFileType = wrapper.xcframework; name = ReactiveSwift.xcframework; path = Carthage/Build/ReactiveSwift.xcframework; sourceTree = "<group>"; };
		076ED31029965B6300FF1683 /* Alamofire.xcframework */ = {isa = PBXFileReference; lastKnownFileType = wrapper.xcframework; name = Alamofire.xcframework; path = Carthage/Build/Alamofire.xcframework; sourceTree = "<group>"; };
		076ED31229965B8800FF1683 /* OHHTTPStubs.xcframework */ = {isa = PBXFileReference; lastKnownFileType = wrapper.xcframework; name = OHHTTPStubs.xcframework; path = Carthage/Build/OHHTTPStubs.xcframework; sourceTree = "<group>"; };
		076ED31329965B8800FF1683 /* Quick.xcframework */ = {isa = PBXFileReference; lastKnownFileType = wrapper.xcframework; name = Quick.xcframework; path = Carthage/Build/Quick.xcframework; sourceTree = "<group>"; };
		076ED31429965B8800FF1683 /* Nimble.xcframework */ = {isa = PBXFileReference; lastKnownFileType = wrapper.xcframework; name = Nimble.xcframework; path = Carthage/Build/Nimble.xcframework; sourceTree = "<group>"; };
		1446FBB21F214C5200C1EFF2 /* URL+Moya.swift */ = {isa = PBXFileReference; fileEncoding = 4; lastKnownFileType = sourcecode.swift; path = "URL+Moya.swift"; sourceTree = "<group>"; };
<<<<<<< HEAD
		147E26EB1F5B14B300C1F513 /* Task.swift */ = {isa = PBXFileReference; lastKnownFileType = sourcecode.swift; path = Task.swift; sourceTree = "<group>"; };
=======
		1463B8731F8A8A5B002D9C4F /* Alamofire.framework */ = {isa = PBXFileReference; lastKnownFileType = wrapper.framework; name = Alamofire.framework; path = Carthage/Build/iOS/Alamofire.framework; sourceTree = "<group>"; };
		147E26EB1F5B14B300C1F513 /* HTTPTask.swift */ = {isa = PBXFileReference; lastKnownFileType = sourcecode.swift; path = HTTPTask.swift; sourceTree = "<group>"; };
>>>>>>> 4660d0ef
		149749421F8923EC00FA4900 /* AnyEncodable.swift */ = {isa = PBXFileReference; lastKnownFileType = sourcecode.swift; path = AnyEncodable.swift; sourceTree = "<group>"; };
		149749441F892E2F00FA4900 /* URLRequest+Encoding.swift */ = {isa = PBXFileReference; lastKnownFileType = sourcecode.swift; path = "URLRequest+Encoding.swift"; sourceTree = "<group>"; };
		14FB7A3E1F3E089900308949 /* Single+Response.swift */ = {isa = PBXFileReference; lastKnownFileType = sourcecode.swift; path = "Single+Response.swift"; sourceTree = "<group>"; };
		1F24393220125F8200C9D813 /* EndpointClosureSpec.swift */ = {isa = PBXFileReference; lastKnownFileType = sourcecode.swift; path = EndpointClosureSpec.swift; sourceTree = "<group>"; };
		1F8AA0BB1FE0630300C9D7B6 /* ValidationType.swift */ = {isa = PBXFileReference; lastKnownFileType = sourcecode.swift; path = ValidationType.swift; sourceTree = "<group>"; };
		225C397C03E17F7DFBCA2848 /* MoyaProvider+Internal.swift */ = {isa = PBXFileReference; includeInIndex = 1; lastKnownFileType = sourcecode.swift; path = "MoyaProvider+Internal.swift"; sourceTree = "<group>"; };
		269C64D1ABED61A91DD873D3 /* SignalProducer+Response.swift */ = {isa = PBXFileReference; includeInIndex = 1; lastKnownFileType = sourcecode.swift; path = "SignalProducer+Response.swift"; sourceTree = "<group>"; };
		2AD20F6A819D899E3278E903 /* NetworkActivityPlugin.swift */ = {isa = PBXFileReference; includeInIndex = 1; lastKnownFileType = sourcecode.swift; path = NetworkActivityPlugin.swift; sourceTree = "<group>"; };
		2D47F3DC51C28D950491FAAB /* MoyaError.swift */ = {isa = PBXFileReference; includeInIndex = 1; lastKnownFileType = sourcecode.swift; path = MoyaError.swift; sourceTree = "<group>"; };
		31BAAD7EC02607A52AD3EF1E /* AccessTokenPluginSpec.swift */ = {isa = PBXFileReference; includeInIndex = 1; lastKnownFileType = sourcecode.swift; path = AccessTokenPluginSpec.swift; sourceTree = "<group>"; };
		369649DCA3D957F2F9D8053A /* MultipartFormDataSpec.swift */ = {isa = PBXFileReference; includeInIndex = 1; lastKnownFileType = sourcecode.swift; path = MultipartFormDataSpec.swift; sourceTree = "<group>"; };
		371C174EF53873DE04BB159E /* MoyaProvider+Reactive.swift */ = {isa = PBXFileReference; includeInIndex = 1; lastKnownFileType = sourcecode.swift; path = "MoyaProvider+Reactive.swift"; sourceTree = "<group>"; };
		39F87B4349AC772FF766904B /* MoyaProvider+Defaults.swift */ = {isa = PBXFileReference; includeInIndex = 1; lastKnownFileType = sourcecode.swift; path = "MoyaProvider+Defaults.swift"; sourceTree = "<group>"; };
		3FF1994427C5440527B03B31 /* Endpoint.swift */ = {isa = PBXFileReference; includeInIndex = 1; lastKnownFileType = sourcecode.swift; path = Endpoint.swift; sourceTree = "<group>"; };
		426A0B603239A873C297AACF /* Info.plist */ = {isa = PBXFileReference; includeInIndex = 1; lastKnownFileType = text.plist.xml; path = Info.plist; sourceTree = "<group>"; };
		4553E5591EE96535C5310C02 /* NetworkLoggerPlugin.swift */ = {isa = PBXFileReference; includeInIndex = 1; lastKnownFileType = sourcecode.swift; path = NetworkLoggerPlugin.swift; sourceTree = "<group>"; };
		461DEED329CE157E412CBCE0 /* Observable+MoyaSpec.swift */ = {isa = PBXFileReference; includeInIndex = 1; lastKnownFileType = sourcecode.swift; path = "Observable+MoyaSpec.swift"; sourceTree = "<group>"; };
		4650771638DBA96BDE28F11B /* TestHelpers.swift */ = {isa = PBXFileReference; includeInIndex = 1; lastKnownFileType = sourcecode.swift; path = TestHelpers.swift; sourceTree = "<group>"; };
		469A06731F705C3E001153A0 /* Basic.app */ = {isa = PBXFileReference; explicitFileType = wrapper.application; includeInIndex = 0; path = Basic.app; sourceTree = BUILT_PRODUCTS_DIR; };
		469A06751F705C3E001153A0 /* AppDelegate.swift */ = {isa = PBXFileReference; lastKnownFileType = sourcecode.swift; path = AppDelegate.swift; sourceTree = "<group>"; };
		469A06771F705C3E001153A0 /* ViewController.swift */ = {isa = PBXFileReference; lastKnownFileType = sourcecode.swift; path = ViewController.swift; sourceTree = "<group>"; };
		469A06811F705C3E001153A0 /* Info.plist */ = {isa = PBXFileReference; lastKnownFileType = text.plist.xml; path = Info.plist; sourceTree = "<group>"; };
		469A06891F705C4E001153A0 /* Multi-Target.app */ = {isa = PBXFileReference; explicitFileType = wrapper.application; includeInIndex = 0; path = "Multi-Target.app"; sourceTree = BUILT_PRODUCTS_DIR; };
		469A068B1F705C4E001153A0 /* AppDelegate.swift */ = {isa = PBXFileReference; lastKnownFileType = sourcecode.swift; path = AppDelegate.swift; sourceTree = "<group>"; };
		469A068D1F705C4E001153A0 /* ViewController.swift */ = {isa = PBXFileReference; lastKnownFileType = sourcecode.swift; path = ViewController.swift; sourceTree = "<group>"; };
		469A06971F705C4E001153A0 /* Info.plist */ = {isa = PBXFileReference; lastKnownFileType = text.plist.xml; path = Info.plist; sourceTree = "<group>"; };
		469A06A71F705D0D001153A0 /* LaunchScreen.storyboard */ = {isa = PBXFileReference; lastKnownFileType = file.storyboard; path = LaunchScreen.storyboard; sourceTree = "<group>"; };
		469A06A81F705D0D001153A0 /* Main.storyboard */ = {isa = PBXFileReference; lastKnownFileType = file.storyboard; path = Main.storyboard; sourceTree = "<group>"; };
		469A06AD1F705DDD001153A0 /* GitHubUserContentAPI.swift */ = {isa = PBXFileReference; lastKnownFileType = sourcecode.swift; path = GitHubUserContentAPI.swift; sourceTree = "<group>"; };
		469A06AE1F705DDD001153A0 /* GiphyAPI.swift */ = {isa = PBXFileReference; lastKnownFileType = sourcecode.swift; path = GiphyAPI.swift; sourceTree = "<group>"; };
		469A06AF1F705DDD001153A0 /* Images.xcassets */ = {isa = PBXFileReference; lastKnownFileType = folder.assetcatalog; path = Images.xcassets; sourceTree = "<group>"; };
		469A06B01F705DDE001153A0 /* GitHubAPI.swift */ = {isa = PBXFileReference; lastKnownFileType = sourcecode.swift; path = GitHubAPI.swift; sourceTree = "<group>"; };
		490C14E427C021DF0063B7BC /* MoyaProvider+AsyncSpec.swift */ = {isa = PBXFileReference; fileEncoding = 4; lastKnownFileType = sourcecode.swift; path = "MoyaProvider+AsyncSpec.swift"; sourceTree = "<group>"; };
		4C7A20CC38EB5A0221E6EA34 /* MoyaProvider+RxSpec.swift */ = {isa = PBXFileReference; includeInIndex = 1; lastKnownFileType = sourcecode.swift; path = "MoyaProvider+RxSpec.swift"; sourceTree = "<group>"; };
		4D3C74EB65D75BC6DFCC646E /* RxMoya.framework */ = {isa = PBXFileReference; explicitFileType = wrapper.framework; includeInIndex = 0; path = RxMoya.framework; sourceTree = BUILT_PRODUCTS_DIR; };
		5365911118011A3A4FE0CD07 /* MoyaTests.xctest */ = {isa = PBXFileReference; explicitFileType = wrapper.cfbundle; includeInIndex = 0; path = MoyaTests.xctest; sourceTree = BUILT_PRODUCTS_DIR; };
		559D567FD0DA37D6CC98FF92 /* Moya.framework */ = {isa = PBXFileReference; explicitFileType = wrapper.framework; includeInIndex = 0; path = Moya.framework; sourceTree = BUILT_PRODUCTS_DIR; };
		5C2B20158E599EDBE51D7AB2 /* Cancellable.swift */ = {isa = PBXFileReference; includeInIndex = 1; lastKnownFileType = sourcecode.swift; path = Cancellable.swift; sourceTree = "<group>"; };
		61A693AF0E88E83E91A47A99 /* Plugin.swift */ = {isa = PBXFileReference; includeInIndex = 1; lastKnownFileType = sourcecode.swift; path = Plugin.swift; sourceTree = "<group>"; };
		62A8C06CC9BA491AE62A431B /* ReactiveMoya.framework */ = {isa = PBXFileReference; explicitFileType = wrapper.framework; includeInIndex = 0; path = ReactiveMoya.framework; sourceTree = BUILT_PRODUCTS_DIR; };
		78A2D3981F44BACD00C9E122 /* RxTestHelpers.swift */ = {isa = PBXFileReference; fileEncoding = 4; lastKnownFileType = sourcecode.swift; path = RxTestHelpers.swift; sourceTree = "<group>"; };
		78A2D39A1F44D45100C9E122 /* Single+MoyaSpec.swift */ = {isa = PBXFileReference; fileEncoding = 4; lastKnownFileType = sourcecode.swift; path = "Single+MoyaSpec.swift"; sourceTree = "<group>"; };
		7D11E4BE1D5112E6972AD09F /* MultiTargetSpec.swift */ = {isa = PBXFileReference; includeInIndex = 1; lastKnownFileType = sourcecode.swift; path = MultiTargetSpec.swift; sourceTree = "<group>"; };
		7EFCB6731C60D3830DA5D2CB /* Response.swift */ = {isa = PBXFileReference; includeInIndex = 1; lastKnownFileType = sourcecode.swift; path = Response.swift; sourceTree = "<group>"; };
		7F112022D8F42844A7D5CB5C /* ErrorTests.swift */ = {isa = PBXFileReference; includeInIndex = 1; lastKnownFileType = sourcecode.swift; path = ErrorTests.swift; sourceTree = "<group>"; };
		819334FE5D32EFB82599D482 /* MethodSpec.swift */ = {isa = PBXFileReference; includeInIndex = 1; lastKnownFileType = sourcecode.swift; path = MethodSpec.swift; sourceTree = "<group>"; };
		82E52DC541FD052ABA625D2A /* MoyaProviderIntegrationTests.swift */ = {isa = PBXFileReference; includeInIndex = 1; lastKnownFileType = sourcecode.swift; path = MoyaProviderIntegrationTests.swift; sourceTree = "<group>"; };
		832781077A551E1F86E5F2D4 /* NetworkLoggerPluginSpec.swift */ = {isa = PBXFileReference; includeInIndex = 1; lastKnownFileType = sourcecode.swift; path = NetworkLoggerPluginSpec.swift; sourceTree = "<group>"; };
		851FFE6DC58E873408D0E8E7 /* MoyaProvider.swift */ = {isa = PBXFileReference; includeInIndex = 1; lastKnownFileType = sourcecode.swift; path = MoyaProvider.swift; sourceTree = "<group>"; };
		85850A4022CF5AB50089E731 /* NimbleHelpers.swift */ = {isa = PBXFileReference; lastKnownFileType = sourcecode.swift; path = NimbleHelpers.swift; sourceTree = "<group>"; };
		85B2DBBB221C69620098F59A /* PropertyListEncoding.swift */ = {isa = PBXFileReference; lastKnownFileType = sourcecode.swift; path = PropertyListEncoding.swift; sourceTree = "<group>"; };
		85C97FFF231D2D4000AAAFB2 /* MoyaProvider+Combine.swift */ = {isa = PBXFileReference; lastKnownFileType = sourcecode.swift; path = "MoyaProvider+Combine.swift"; sourceTree = "<group>"; };
		85C98001231D3EC700AAAFB2 /* MoyaProvider+CombineSpec.swift */ = {isa = PBXFileReference; lastKnownFileType = sourcecode.swift; path = "MoyaProvider+CombineSpec.swift"; sourceTree = "<group>"; };
		85C98005231D41E400AAAFB2 /* MoyaPublisher.swift */ = {isa = PBXFileReference; lastKnownFileType = sourcecode.swift; path = MoyaPublisher.swift; sourceTree = "<group>"; };
		85C98007231D4BE900AAAFB2 /* AnyPublisher+Response.swift */ = {isa = PBXFileReference; lastKnownFileType = sourcecode.swift; path = "AnyPublisher+Response.swift"; sourceTree = "<group>"; };
		85D527792302BEF30093E9C1 /* TestImage.swift */ = {isa = PBXFileReference; lastKnownFileType = sourcecode.swift; path = TestImage.swift; sourceTree = "<group>"; };
		85F6042D22A018BB00063320 /* RequestTypeWrapper.swift */ = {isa = PBXFileReference; lastKnownFileType = sourcecode.swift; path = RequestTypeWrapper.swift; sourceTree = "<group>"; };
		86F3C0EA472C23E786E23CE9 /* Image.swift */ = {isa = PBXFileReference; includeInIndex = 1; lastKnownFileType = sourcecode.swift; path = Image.swift; sourceTree = "<group>"; };
		8736BEE85376471D7CB1E0ED /* Observable+Response.swift */ = {isa = PBXFileReference; includeInIndex = 1; lastKnownFileType = sourcecode.swift; path = "Observable+Response.swift"; sourceTree = "<group>"; };
		884642F58B074C95261DCA86 /* CredentialsPlugin.swift */ = {isa = PBXFileReference; includeInIndex = 1; lastKnownFileType = sourcecode.swift; path = CredentialsPlugin.swift; sourceTree = "<group>"; };
		88D4E607168B403E754F510C /* Moya+Alamofire.swift */ = {isa = PBXFileReference; includeInIndex = 1; lastKnownFileType = sourcecode.swift; path = "Moya+Alamofire.swift"; sourceTree = "<group>"; };
		8A53DF8B33D58E052A78E2BA /* RxMoya.h */ = {isa = PBXFileReference; includeInIndex = 1; lastKnownFileType = sourcecode.c.h; path = RxMoya.h; sourceTree = "<group>"; };
		8F4EAC41B82FF5081DEC4808 /* MultiTarget.swift */ = {isa = PBXFileReference; includeInIndex = 1; lastKnownFileType = sourcecode.swift; path = MultiTarget.swift; sourceTree = "<group>"; };
		9C38151BF038BA0B61EF5A62 /* TargetType.swift */ = {isa = PBXFileReference; includeInIndex = 1; lastKnownFileType = sourcecode.swift; path = TargetType.swift; sourceTree = "<group>"; };
		B184F8E91A84A02E209EEB91 /* MultipartFormData.swift */ = {isa = PBXFileReference; includeInIndex = 1; lastKnownFileType = sourcecode.swift; path = MultipartFormData.swift; sourceTree = "<group>"; };
		B1F68927EA26EBDB45E82C8C /* MoyaProviderSpec.swift */ = {isa = PBXFileReference; includeInIndex = 1; lastKnownFileType = sourcecode.swift; path = MoyaProviderSpec.swift; sourceTree = "<group>"; };
		B2CD7F4E23A6F1BA007F67AC /* Atomic.swift */ = {isa = PBXFileReference; lastKnownFileType = sourcecode.swift; path = Atomic.swift; sourceTree = "<group>"; };
		C79C5F376B4A2C3F70051980 /* Error+MoyaSpec.swift */ = {isa = PBXFileReference; includeInIndex = 1; lastKnownFileType = sourcecode.swift; path = "Error+MoyaSpec.swift"; sourceTree = "<group>"; };
		C841AA621AEC61FAEA0CA019 /* MoyaProvider+ReactiveSpec.swift */ = {isa = PBXFileReference; includeInIndex = 1; lastKnownFileType = sourcecode.swift; path = "MoyaProvider+ReactiveSpec.swift"; sourceTree = "<group>"; };
		CC115388D44D0DB7A753E9BB /* AccessTokenPlugin.swift */ = {isa = PBXFileReference; includeInIndex = 1; lastKnownFileType = sourcecode.swift; path = AccessTokenPlugin.swift; sourceTree = "<group>"; };
		D1B52E8E24747A6300C5FB76 /* CombineMoya.framework */ = {isa = PBXFileReference; explicitFileType = wrapper.framework; includeInIndex = 0; path = CombineMoya.framework; sourceTree = BUILT_PRODUCTS_DIR; };
		D38525FE207BE148B17084F3 /* Moya.h */ = {isa = PBXFileReference; includeInIndex = 1; lastKnownFileType = sourcecode.c.h; path = Moya.h; sourceTree = "<group>"; };
		D48555FB39336D99F8365F5E /* MoyaProvider+Rx.swift */ = {isa = PBXFileReference; includeInIndex = 1; lastKnownFileType = sourcecode.swift; path = "MoyaProvider+Rx.swift"; sourceTree = "<group>"; };
		DCACC7B19F3FFC2DEE74E07B /* TestPlugin.swift */ = {isa = PBXFileReference; includeInIndex = 1; lastKnownFileType = sourcecode.swift; path = TestPlugin.swift; sourceTree = "<group>"; };
		E825A32256FC030B8BA2684D /* EndpointSpec.swift */ = {isa = PBXFileReference; includeInIndex = 1; lastKnownFileType = sourcecode.swift; path = EndpointSpec.swift; sourceTree = "<group>"; };
		F1AFAFEA29CDFABC559F0BE2 /* SignalProducer+MoyaSpec.swift */ = {isa = PBXFileReference; includeInIndex = 1; lastKnownFileType = sourcecode.swift; path = "SignalProducer+MoyaSpec.swift"; sourceTree = "<group>"; };
		F554003427B310CD00EEDC45 /* AsyncTask.swift */ = {isa = PBXFileReference; fileEncoding = 4; lastKnownFileType = sourcecode.swift; path = AsyncTask.swift; sourceTree = "<group>"; };
		F554003627B310D500EEDC45 /* AsyncRequestWrapper.swift */ = {isa = PBXFileReference; fileEncoding = 4; lastKnownFileType = sourcecode.swift; path = AsyncRequestWrapper.swift; sourceTree = "<group>"; };
		F554003827B310DE00EEDC45 /* Moya+AsyncSequence.swift */ = {isa = PBXFileReference; fileEncoding = 4; lastKnownFileType = sourcecode.swift; path = "Moya+AsyncSequence.swift"; sourceTree = "<group>"; };
		F57D5DDD2773B64D0057E577 /* AsyncMoya.framework */ = {isa = PBXFileReference; explicitFileType = wrapper.framework; includeInIndex = 0; path = AsyncMoya.framework; sourceTree = BUILT_PRODUCTS_DIR; };
		F57D5DE02773B7F90057E577 /* MoyaProvider+Async.swift */ = {isa = PBXFileReference; lastKnownFileType = sourcecode.swift; path = "MoyaProvider+Async.swift"; sourceTree = "<group>"; };
		F57D5DE22773BB5C0057E577 /* AsyncMoya.h */ = {isa = PBXFileReference; fileEncoding = 4; lastKnownFileType = sourcecode.c.h; path = AsyncMoya.h; sourceTree = "<group>"; };
/* End PBXFileReference section */

/* Begin PBXFrameworksBuildPhase section */
		154F6A501C7109867E223063 /* Frameworks */ = {
			isa = PBXFrameworksBuildPhase;
			buildActionMask = 2147483647;
			files = (
				076ED30F29965B5800FF1683 /* ReactiveSwift.xcframework in Frameworks */,
				D6A04B657A83CA2FF80ABCF4 /* Moya.framework in Frameworks */,
			);
			runOnlyForDeploymentPostprocessing = 0;
		};
		469A06701F705C3E001153A0 /* Frameworks */ = {
			isa = PBXFrameworksBuildPhase;
			buildActionMask = 2147483647;
			files = (
				D195C09A24748730005F6E98 /* CombineMoya.framework in Frameworks */,
				CCB85FCA228B3D1800AAB253 /* Moya.framework in Frameworks */,
<<<<<<< HEAD
=======
				1463B8801F8A8A7F002D9C4F /* Alamofire.framework in Frameworks */,
				F57D5DF42773C09B0057E577 /* AsyncMoya.framework in Frameworks */,
>>>>>>> 4660d0ef
			);
			runOnlyForDeploymentPostprocessing = 0;
		};
		469A06861F705C4E001153A0 /* Frameworks */ = {
			isa = PBXFrameworksBuildPhase;
			buildActionMask = 2147483647;
			files = (
				469A06B21F705ECF001153A0 /* Moya.framework in Frameworks */,
			);
			runOnlyForDeploymentPostprocessing = 0;
		};
		893A08BEE844EE1A074B526F /* Frameworks */ = {
			isa = PBXFrameworksBuildPhase;
			buildActionMask = 2147483647;
			files = (
				076ED31529965B8800FF1683 /* OHHTTPStubs.xcframework in Frameworks */,
				076ED31629965B8800FF1683 /* Quick.xcframework in Frameworks */,
				076ED31729965B8800FF1683 /* Nimble.xcframework in Frameworks */,
				D1B52E9324747B4900C5FB76 /* CombineMoya.framework in Frameworks */,
				312750ECEEBC68A508BFD681 /* Moya.framework in Frameworks */,
				148FAF0DFB395B4A64314803 /* ReactiveMoya.framework in Frameworks */,
				0AF1D218204A9E0F5CCC7340 /* RxMoya.framework in Frameworks */,
			);
			runOnlyForDeploymentPostprocessing = 0;
		};
		B2955433F474AC60FE7417A3 /* Frameworks */ = {
			isa = PBXFrameworksBuildPhase;
			buildActionMask = 2147483647;
			files = (
				076ED31129965B6300FF1683 /* Alamofire.xcframework in Frameworks */,
			);
			runOnlyForDeploymentPostprocessing = 0;
		};
		D1B52E8924747A6300C5FB76 /* Frameworks */ = {
			isa = PBXFrameworksBuildPhase;
			buildActionMask = 2147483647;
			files = (
				D1B52E8A24747A6300C5FB76 /* Moya.framework in Frameworks */,
			);
			runOnlyForDeploymentPostprocessing = 0;
		};
		E8587D648DDFD802A140D11B /* Frameworks */ = {
			isa = PBXFrameworksBuildPhase;
			buildActionMask = 2147483647;
			files = (
				076ED30D29965B3000FF1683 /* RxSwift.xcframework in Frameworks */,
				BA5EFFB8EE468F6BCA15480C /* Moya.framework in Frameworks */,
			);
			runOnlyForDeploymentPostprocessing = 0;
		};
		F57D5DD82773B64D0057E577 /* Frameworks */ = {
			isa = PBXFrameworksBuildPhase;
			buildActionMask = 2147483647;
			files = (
				F57D5DD92773B64D0057E577 /* Moya.framework in Frameworks */,
			);
			runOnlyForDeploymentPostprocessing = 0;
		};
/* End PBXFrameworksBuildPhase section */

/* Begin PBXGroup section */
		0E7C5E12BDDF8CD3A778D84C /* Frameworks */ = {
			isa = PBXGroup;
			children = (
				076ED31429965B8800FF1683 /* Nimble.xcframework */,
				076ED31229965B8800FF1683 /* OHHTTPStubs.xcframework */,
				076ED31329965B8800FF1683 /* Quick.xcframework */,
				076ED31029965B6300FF1683 /* Alamofire.xcframework */,
				076ED30E29965B5800FF1683 /* ReactiveSwift.xcframework */,
				076ED30C29965B3000FF1683 /* RxSwift.xcframework */,
			);
			name = Frameworks;
			sourceTree = "<group>";
		};
		1952C4A00E2EF89FFE965603 /* Tests */ = {
			isa = PBXGroup;
			children = (
				85D527782302B4CC0093E9C1 /* MoyaTests */,
			);
			path = Tests;
			sourceTree = "<group>";
		};
		1994CBF4AE6FADACD6742256 /* Supporting Files */ = {
			isa = PBXGroup;
			children = (
				426A0B603239A873C297AACF /* Info.plist */,
				F57D5DE22773BB5C0057E577 /* AsyncMoya.h */,
				D38525FE207BE148B17084F3 /* Moya.h */,
				019BF5A88BB928EBDFD944FE /* ReactiveMoya.h */,
				8A53DF8B33D58E052A78E2BA /* RxMoya.h */,
			);
			path = "Supporting Files";
			sourceTree = "<group>";
		};
		32510BE8BF8ADDEE4A94080D /* ReactiveMoya */ = {
			isa = PBXGroup;
			children = (
				371C174EF53873DE04BB159E /* MoyaProvider+Reactive.swift */,
				269C64D1ABED61A91DD873D3 /* SignalProducer+Response.swift */,
			);
			path = ReactiveMoya;
			sourceTree = "<group>";
		};
		331A6D3090D9773091435406 /* Moya */ = {
			isa = PBXGroup;
			children = (
				B2CD7F4E23A6F1BA007F67AC /* Atomic.swift */,
				149749421F8923EC00FA4900 /* AnyEncodable.swift */,
				5C2B20158E599EDBE51D7AB2 /* Cancellable.swift */,
				3FF1994427C5440527B03B31 /* Endpoint.swift */,
				86F3C0EA472C23E786E23CE9 /* Image.swift */,
				88D4E607168B403E754F510C /* Moya+Alamofire.swift */,
				2D47F3DC51C28D950491FAAB /* MoyaError.swift */,
				851FFE6DC58E873408D0E8E7 /* MoyaProvider.swift */,
				39F87B4349AC772FF766904B /* MoyaProvider+Defaults.swift */,
				225C397C03E17F7DFBCA2848 /* MoyaProvider+Internal.swift */,
				B184F8E91A84A02E209EEB91 /* MultipartFormData.swift */,
				8F4EAC41B82FF5081DEC4808 /* MultiTarget.swift */,
				61A693AF0E88E83E91A47A99 /* Plugin.swift */,
				536E44826931EEDF3B8DFED4 /* Plugins */,
				7EFCB6731C60D3830DA5D2CB /* Response.swift */,
				9C38151BF038BA0B61EF5A62 /* TargetType.swift */,
				147E26EB1F5B14B300C1F513 /* HTTPTask.swift */,
				1446FBB21F214C5200C1EFF2 /* URL+Moya.swift */,
				149749441F892E2F00FA4900 /* URLRequest+Encoding.swift */,
				1F8AA0BB1FE0630300C9D7B6 /* ValidationType.swift */,
				85F6042D22A018BB00063320 /* RequestTypeWrapper.swift */,
			);
			path = Moya;
			sourceTree = "<group>";
		};
		469A06741F705C3E001153A0 /* Basic */ = {
			isa = PBXGroup;
			children = (
				469A06751F705C3E001153A0 /* AppDelegate.swift */,
				469A06771F705C3E001153A0 /* ViewController.swift */,
				469A06811F705C3E001153A0 /* Info.plist */,
			);
			path = Basic;
			sourceTree = "<group>";
		};
		469A068A1F705C4E001153A0 /* Multi-Target */ = {
			isa = PBXGroup;
			children = (
				469A068B1F705C4E001153A0 /* AppDelegate.swift */,
				469A068D1F705C4E001153A0 /* ViewController.swift */,
				469A06971F705C4E001153A0 /* Info.plist */,
			);
			path = "Multi-Target";
			sourceTree = "<group>";
		};
		469A069C1F705C62001153A0 /* Examples */ = {
			isa = PBXGroup;
			children = (
				469A068A1F705C4E001153A0 /* Multi-Target */,
				469A06741F705C3E001153A0 /* Basic */,
				469A069D1F705C7A001153A0 /* _shared */,
			);
			path = Examples;
			sourceTree = "<group>";
		};
		469A069D1F705C7A001153A0 /* _shared */ = {
			isa = PBXGroup;
			children = (
				469A06A71F705D0D001153A0 /* LaunchScreen.storyboard */,
				469A06A81F705D0D001153A0 /* Main.storyboard */,
				469A06AE1F705DDD001153A0 /* GiphyAPI.swift */,
				469A06B01F705DDE001153A0 /* GitHubAPI.swift */,
				469A06AD1F705DDD001153A0 /* GitHubUserContentAPI.swift */,
				469A06AF1F705DDD001153A0 /* Images.xcassets */,
			);
			path = _shared;
			sourceTree = "<group>";
		};
		507EA19696730EC88F48A989 = {
			isa = PBXGroup;
			children = (
				FC95CA86272B4EE5DBDDAD55 /* Products */,
				0E7C5E12BDDF8CD3A778D84C /* Frameworks */,
				9A58CD622B8FBB54907843BE /* Sources */,
				469A069C1F705C62001153A0 /* Examples */,
				1952C4A00E2EF89FFE965603 /* Tests */,
			);
			indentWidth = 4;
			sourceTree = "<group>";
			tabWidth = 4;
		};
		536E44826931EEDF3B8DFED4 /* Plugins */ = {
			isa = PBXGroup;
			children = (
				CC115388D44D0DB7A753E9BB /* AccessTokenPlugin.swift */,
				884642F58B074C95261DCA86 /* CredentialsPlugin.swift */,
				2AD20F6A819D899E3278E903 /* NetworkActivityPlugin.swift */,
				4553E5591EE96535C5310C02 /* NetworkLoggerPlugin.swift */,
			);
			path = Plugins;
			sourceTree = "<group>";
		};
		85C97FFE231D2D2D00AAAFB2 /* CombineMoya */ = {
			isa = PBXGroup;
			children = (
				85C98007231D4BE900AAAFB2 /* AnyPublisher+Response.swift */,
				85C98005231D41E400AAAFB2 /* MoyaPublisher.swift */,
				85C97FFF231D2D4000AAAFB2 /* MoyaProvider+Combine.swift */,
			);
			path = CombineMoya;
			sourceTree = "<group>";
		};
		85D527782302B4CC0093E9C1 /* MoyaTests */ = {
			isa = PBXGroup;
			children = (
				31BAAD7EC02607A52AD3EF1E /* AccessTokenPluginSpec.swift */,
				1F24393220125F8200C9D813 /* EndpointClosureSpec.swift */,
				E825A32256FC030B8BA2684D /* EndpointSpec.swift */,
				C79C5F376B4A2C3F70051980 /* Error+MoyaSpec.swift */,
				7F112022D8F42844A7D5CB5C /* ErrorTests.swift */,
				819334FE5D32EFB82599D482 /* MethodSpec.swift */,
				490C14E427C021DF0063B7BC /* MoyaProvider+AsyncSpec.swift */,
				85C98001231D3EC700AAAFB2 /* MoyaProvider+CombineSpec.swift */,
				C841AA621AEC61FAEA0CA019 /* MoyaProvider+ReactiveSpec.swift */,
				4C7A20CC38EB5A0221E6EA34 /* MoyaProvider+RxSpec.swift */,
				82E52DC541FD052ABA625D2A /* MoyaProviderIntegrationTests.swift */,
				B1F68927EA26EBDB45E82C8C /* MoyaProviderSpec.swift */,
				369649DCA3D957F2F9D8053A /* MultipartFormDataSpec.swift */,
				7D11E4BE1D5112E6972AD09F /* MultiTargetSpec.swift */,
				832781077A551E1F86E5F2D4 /* NetworkLoggerPluginSpec.swift */,
				461DEED329CE157E412CBCE0 /* Observable+MoyaSpec.swift */,
				78A2D3981F44BACD00C9E122 /* RxTestHelpers.swift */,
				F1AFAFEA29CDFABC559F0BE2 /* SignalProducer+MoyaSpec.swift */,
				78A2D39A1F44D45100C9E122 /* Single+MoyaSpec.swift */,
				4650771638DBA96BDE28F11B /* TestHelpers.swift */,
				85B2DBBB221C69620098F59A /* PropertyListEncoding.swift */,
				85D527792302BEF30093E9C1 /* TestImage.swift */,
				DCACC7B19F3FFC2DEE74E07B /* TestPlugin.swift */,
				85850A4022CF5AB50089E731 /* NimbleHelpers.swift */,
			);
			path = MoyaTests;
			sourceTree = "<group>";
		};
		94621FEF4A2A1BFCE4BA36D0 /* RxMoya */ = {
			isa = PBXGroup;
			children = (
				D48555FB39336D99F8365F5E /* MoyaProvider+Rx.swift */,
				8736BEE85376471D7CB1E0ED /* Observable+Response.swift */,
				14FB7A3E1F3E089900308949 /* Single+Response.swift */,
			);
			path = RxMoya;
			sourceTree = "<group>";
		};
		9A58CD622B8FBB54907843BE /* Sources */ = {
			isa = PBXGroup;
			children = (
				F57D5DDF2773B7B30057E577 /* AsyncMoya */,
				1994CBF4AE6FADACD6742256 /* Supporting Files */,
				85C97FFE231D2D2D00AAAFB2 /* CombineMoya */,
				331A6D3090D9773091435406 /* Moya */,
				32510BE8BF8ADDEE4A94080D /* ReactiveMoya */,
				94621FEF4A2A1BFCE4BA36D0 /* RxMoya */,
			);
			path = Sources;
			sourceTree = "<group>";
		};
		F57D5DDF2773B7B30057E577 /* AsyncMoya */ = {
			isa = PBXGroup;
			children = (
				F554003827B310DE00EEDC45 /* Moya+AsyncSequence.swift */,
				F554003627B310D500EEDC45 /* AsyncRequestWrapper.swift */,
				F554003427B310CD00EEDC45 /* AsyncTask.swift */,
				F57D5DE02773B7F90057E577 /* MoyaProvider+Async.swift */,
			);
			path = AsyncMoya;
			sourceTree = "<group>";
		};
		FC95CA86272B4EE5DBDDAD55 /* Products */ = {
			isa = PBXGroup;
			children = (
				559D567FD0DA37D6CC98FF92 /* Moya.framework */,
				62A8C06CC9BA491AE62A431B /* ReactiveMoya.framework */,
				4D3C74EB65D75BC6DFCC646E /* RxMoya.framework */,
				5365911118011A3A4FE0CD07 /* MoyaTests.xctest */,
				469A06731F705C3E001153A0 /* Basic.app */,
				469A06891F705C4E001153A0 /* Multi-Target.app */,
				D1B52E8E24747A6300C5FB76 /* CombineMoya.framework */,
				F57D5DDD2773B64D0057E577 /* AsyncMoya.framework */,
			);
			name = Products;
			sourceTree = "<group>";
		};
/* End PBXGroup section */

/* Begin PBXHeadersBuildPhase section */
		32F3AD3786CDD74D9581BAD8 /* Headers */ = {
			isa = PBXHeadersBuildPhase;
			buildActionMask = 2147483647;
			files = (
				12F88B3755343FB9DD244AEC /* RxMoya.h in Headers */,
			);
			runOnlyForDeploymentPostprocessing = 0;
		};
		685A8F97EA2FF47C7F6FF84E /* Headers */ = {
			isa = PBXHeadersBuildPhase;
			buildActionMask = 2147483647;
			files = (
				D00AA2514CD6B1276B845BA7 /* ReactiveMoya.h in Headers */,
			);
			runOnlyForDeploymentPostprocessing = 0;
		};
		B89AF3F53E069FA188A11C14 /* Headers */ = {
			isa = PBXHeadersBuildPhase;
			buildActionMask = 2147483647;
			files = (
				0DA77DF1329D3EFD3BD295CE /* Moya.h in Headers */,
			);
			runOnlyForDeploymentPostprocessing = 0;
		};
		D1B52E8324747A6300C5FB76 /* Headers */ = {
			isa = PBXHeadersBuildPhase;
			buildActionMask = 2147483647;
			files = (
				D1B52E8424747A6300C5FB76 /* ReactiveMoya.h in Headers */,
			);
			runOnlyForDeploymentPostprocessing = 0;
		};
		F57D5DD12773B64D0057E577 /* Headers */ = {
			isa = PBXHeadersBuildPhase;
			buildActionMask = 2147483647;
			files = (
				F57D5DD22773B64D0057E577 /* ReactiveMoya.h in Headers */,
				F57D5DE32773BB5C0057E577 /* AsyncMoya.h in Headers */,
			);
			runOnlyForDeploymentPostprocessing = 0;
		};
/* End PBXHeadersBuildPhase section */

/* Begin PBXNativeTarget section */
		469A06721F705C3E001153A0 /* Basic */ = {
			isa = PBXNativeTarget;
			buildConfigurationList = 469A06821F705C3E001153A0 /* Build configuration list for PBXNativeTarget "Basic" */;
			buildPhases = (
				46AE31F61F86DEEF004E4236 /* Swiftlint */,
				469A066F1F705C3E001153A0 /* Sources */,
				469A06701F705C3E001153A0 /* Frameworks */,
				469A06711F705C3E001153A0 /* Resources */,
				1463B8841F8A8A7F002D9C4F /* Embed Frameworks */,
			);
			buildRules = (
			);
			dependencies = (
				D195C09D24748730005F6E98 /* PBXTargetDependency */,
				F57D5DF72773C09B0057E577 /* PBXTargetDependency */,
			);
			name = Basic;
			productName = Basic;
			productReference = 469A06731F705C3E001153A0 /* Basic.app */;
			productType = "com.apple.product-type.application";
		};
		469A06881F705C4E001153A0 /* Multi-Target */ = {
			isa = PBXNativeTarget;
			buildConfigurationList = 469A06981F705C4E001153A0 /* Build configuration list for PBXNativeTarget "Multi-Target" */;
			buildPhases = (
				46AE31F71F86DEFE004E4236 /* Swiftlint */,
				469A06851F705C4E001153A0 /* Sources */,
				469A06861F705C4E001153A0 /* Frameworks */,
				469A06871F705C4E001153A0 /* Resources */,
				1463B87F1F8A8A79002D9C4F /* Embed Frameworks */,
			);
			buildRules = (
			);
			dependencies = (
			);
			name = "Multi-Target";
			productName = "Multi-Target";
			productReference = 469A06891F705C4E001153A0 /* Multi-Target.app */;
			productType = "com.apple.product-type.application";
		};
		528FF71D5A26E74522C484AD /* RxMoya */ = {
			isa = PBXNativeTarget;
			buildConfigurationList = 730B3998272DA2F2A3DA3BC3 /* Build configuration list for PBXNativeTarget "RxMoya" */;
			buildPhases = (
				46AE31F41F86DED0004E4236 /* Swiftlint */,
				32F3AD3786CDD74D9581BAD8 /* Headers */,
				27825A1A1770E680684F9B64 /* Sources */,
				6C19AE05179816E0E74776FD /* Resources */,
				E8587D648DDFD802A140D11B /* Frameworks */,
			);
			buildRules = (
			);
			dependencies = (
			);
			name = RxMoya;
			productName = RxMoya;
			productReference = 4D3C74EB65D75BC6DFCC646E /* RxMoya.framework */;
			productType = "com.apple.product-type.framework";
		};
		958A3EDB11249C16A9186F42 /* ReactiveMoya */ = {
			isa = PBXNativeTarget;
			buildConfigurationList = 7F311DEFBAD859E3836BF38C /* Build configuration list for PBXNativeTarget "ReactiveMoya" */;
			buildPhases = (
				46AE31F31F86DDFC004E4236 /* Swiftlint */,
				685A8F97EA2FF47C7F6FF84E /* Headers */,
				2D769A89D905FD6D03ECF24C /* Sources */,
				8A60BE8FF1AF8DE50D5C3B8F /* Resources */,
				154F6A501C7109867E223063 /* Frameworks */,
			);
			buildRules = (
			);
			dependencies = (
			);
			name = ReactiveMoya;
			productName = ReactiveMoya;
			productReference = 62A8C06CC9BA491AE62A431B /* ReactiveMoya.framework */;
			productType = "com.apple.product-type.framework";
		};
		B4751E2EBB5E193D628CF4D8 /* MoyaTests */ = {
			isa = PBXNativeTarget;
			buildConfigurationList = 2066E11FF26ED668745C75F0 /* Build configuration list for PBXNativeTarget "MoyaTests" */;
			buildPhases = (
				46AE31F51F86DEE2004E4236 /* Swiftlint */,
				8434BE38D4F49CF6A376FEAC /* Sources */,
				79EE6DEC46EED0B6DF2F3604 /* Resources */,
				893A08BEE844EE1A074B526F /* Frameworks */,
			);
			buildRules = (
			);
			dependencies = (
				D1B52E9524747B5200C5FB76 /* PBXTargetDependency */,
				BE8005C75587C9125399D35D /* PBXTargetDependency */,
				D7778D576FC3253CDAF90892 /* PBXTargetDependency */,
				BBA136F85D7492245F49EF64 /* PBXTargetDependency */,
			);
			name = MoyaTests;
			productName = MoyaTests;
			productReference = 5365911118011A3A4FE0CD07 /* MoyaTests.xctest */;
			productType = "com.apple.product-type.bundle.unit-test";
		};
		D1B52E8124747A6300C5FB76 /* CombineMoya */ = {
			isa = PBXNativeTarget;
			buildConfigurationList = D1B52E8B24747A6300C5FB76 /* Build configuration list for PBXNativeTarget "CombineMoya" */;
			buildPhases = (
				D1B52E8224747A6300C5FB76 /* Swiftlint */,
				D1B52E8324747A6300C5FB76 /* Headers */,
				D1B52E8524747A6300C5FB76 /* Sources */,
				D1B52E8824747A6300C5FB76 /* Resources */,
				D1B52E8924747A6300C5FB76 /* Frameworks */,
			);
			buildRules = (
			);
			dependencies = (
			);
			name = CombineMoya;
			productName = ReactiveMoya;
			productReference = D1B52E8E24747A6300C5FB76 /* CombineMoya.framework */;
			productType = "com.apple.product-type.framework";
		};
		ED6C081A4AC105D3F62F3C49 /* Moya */ = {
			isa = PBXNativeTarget;
			buildConfigurationList = 3190CB92EA23E8BF6F8407F2 /* Build configuration list for PBXNativeTarget "Moya" */;
			buildPhases = (
				46AE31F21F86DDC6004E4236 /* Swiftlint */,
				B89AF3F53E069FA188A11C14 /* Headers */,
				054614992B184CBD90E510ED /* Sources */,
				E83509792249AE1FFE8EA7B7 /* Resources */,
				B2955433F474AC60FE7417A3 /* Frameworks */,
			);
			buildRules = (
			);
			dependencies = (
			);
			name = Moya;
			productName = Moya;
			productReference = 559D567FD0DA37D6CC98FF92 /* Moya.framework */;
			productType = "com.apple.product-type.framework";
		};
		F57D5DCF2773B64D0057E577 /* AsyncMoya */ = {
			isa = PBXNativeTarget;
			buildConfigurationList = F57D5DDA2773B64D0057E577 /* Build configuration list for PBXNativeTarget "AsyncMoya" */;
			buildPhases = (
				F57D5DD02773B64D0057E577 /* Swiftlint */,
				F57D5DD12773B64D0057E577 /* Headers */,
				F57D5DD32773B64D0057E577 /* Sources */,
				F57D5DD72773B64D0057E577 /* Resources */,
				F57D5DD82773B64D0057E577 /* Frameworks */,
			);
			buildRules = (
			);
			dependencies = (
			);
			name = AsyncMoya;
			productName = ReactiveMoya;
			productReference = F57D5DDD2773B64D0057E577 /* AsyncMoya.framework */;
			productType = "com.apple.product-type.framework";
		};
/* End PBXNativeTarget section */

/* Begin PBXProject section */
		37D7E3D7DB2F5106A68DAB51 /* Project object */ = {
			isa = PBXProject;
			attributes = {
				LastSwiftUpdateCheck = 0900;
				LastUpgradeCheck = 1000;
				TargetAttributes = {
					469A06721F705C3E001153A0 = {
						CreatedOnToolsVersion = 9.0;
						LastSwiftMigration = 1000;
						ProvisioningStyle = Manual;
					};
					469A06881F705C4E001153A0 = {
						CreatedOnToolsVersion = 9.0;
						LastSwiftMigration = 1000;
						ProvisioningStyle = Manual;
					};
					528FF71D5A26E74522C484AD = {
						LastSwiftMigration = 0900;
					};
					958A3EDB11249C16A9186F42 = {
						LastSwiftMigration = 0900;
					};
					B4751E2EBB5E193D628CF4D8 = {
						LastSwiftMigration = 0900;
					};
					ED6C081A4AC105D3F62F3C49 = {
						LastSwiftMigration = 1000;
					};
					F57D5DCF2773B64D0057E577 = {
						LastSwiftMigration = 1320;
					};
				};
			};
			buildConfigurationList = CF2B188FD83B4489A8520824 /* Build configuration list for PBXProject "Moya" */;
			compatibilityVersion = "Xcode 3.2";
			developmentRegion = en;
			hasScannedForEncodings = 0;
			knownRegions = (
				en,
				Base,
			);
			mainGroup = 507EA19696730EC88F48A989;
			productRefGroup = FC95CA86272B4EE5DBDDAD55 /* Products */;
			projectDirPath = "";
			projectRoot = "";
			targets = (
				ED6C081A4AC105D3F62F3C49 /* Moya */,
				D1B52E8124747A6300C5FB76 /* CombineMoya */,
				958A3EDB11249C16A9186F42 /* ReactiveMoya */,
				528FF71D5A26E74522C484AD /* RxMoya */,
				B4751E2EBB5E193D628CF4D8 /* MoyaTests */,
				469A06721F705C3E001153A0 /* Basic */,
				469A06881F705C4E001153A0 /* Multi-Target */,
				F57D5DCF2773B64D0057E577 /* AsyncMoya */,
			);
		};
/* End PBXProject section */

/* Begin PBXResourcesBuildPhase section */
		469A06711F705C3E001153A0 /* Resources */ = {
			isa = PBXResourcesBuildPhase;
			buildActionMask = 2147483647;
			files = (
				469A06BE1F70637C001153A0 /* Images.xcassets in Resources */,
				469A06B31F706373001153A0 /* LaunchScreen.storyboard in Resources */,
				469A06B51F706377001153A0 /* Main.storyboard in Resources */,
			);
			runOnlyForDeploymentPostprocessing = 0;
		};
		469A06871F705C4E001153A0 /* Resources */ = {
			isa = PBXResourcesBuildPhase;
			buildActionMask = 2147483647;
			files = (
				469A06BA1F70637C001153A0 /* Images.xcassets in Resources */,
				469A06B41F706373001153A0 /* LaunchScreen.storyboard in Resources */,
				469A06B61F706377001153A0 /* Main.storyboard in Resources */,
			);
			runOnlyForDeploymentPostprocessing = 0;
		};
		6C19AE05179816E0E74776FD /* Resources */ = {
			isa = PBXResourcesBuildPhase;
			buildActionMask = 2147483647;
			files = (
			);
			runOnlyForDeploymentPostprocessing = 0;
		};
		79EE6DEC46EED0B6DF2F3604 /* Resources */ = {
			isa = PBXResourcesBuildPhase;
			buildActionMask = 2147483647;
			files = (
			);
			runOnlyForDeploymentPostprocessing = 0;
		};
		8A60BE8FF1AF8DE50D5C3B8F /* Resources */ = {
			isa = PBXResourcesBuildPhase;
			buildActionMask = 2147483647;
			files = (
			);
			runOnlyForDeploymentPostprocessing = 0;
		};
		D1B52E8824747A6300C5FB76 /* Resources */ = {
			isa = PBXResourcesBuildPhase;
			buildActionMask = 2147483647;
			files = (
			);
			runOnlyForDeploymentPostprocessing = 0;
		};
		E83509792249AE1FFE8EA7B7 /* Resources */ = {
			isa = PBXResourcesBuildPhase;
			buildActionMask = 2147483647;
			files = (
			);
			runOnlyForDeploymentPostprocessing = 0;
		};
		F57D5DD72773B64D0057E577 /* Resources */ = {
			isa = PBXResourcesBuildPhase;
			buildActionMask = 2147483647;
			files = (
			);
			runOnlyForDeploymentPostprocessing = 0;
		};
/* End PBXResourcesBuildPhase section */

/* Begin PBXShellScriptBuildPhase section */
		46AE31F21F86DDC6004E4236 /* Swiftlint */ = {
			isa = PBXShellScriptBuildPhase;
			alwaysOutOfDate = 1;
			buildActionMask = 2147483647;
			files = (
			);
			inputPaths = (
			);
			name = Swiftlint;
			outputPaths = (
			);
			runOnlyForDeploymentPostprocessing = 0;
			shellPath = /bin/sh;
			shellScript = "if [ \"${CONFIGURATION}\" = \"Debug\" ]; then\n    if which swiftlint > /dev/null; then\n        swiftlint\n    else\n        echo \"warning: SwiftLint not installed, download from https://github.com/realm/SwiftLint to lint!\"\n    fi\nfi\n";
		};
		46AE31F31F86DDFC004E4236 /* Swiftlint */ = {
			isa = PBXShellScriptBuildPhase;
			alwaysOutOfDate = 1;
			buildActionMask = 2147483647;
			files = (
			);
			inputPaths = (
			);
			name = Swiftlint;
			outputPaths = (
			);
			runOnlyForDeploymentPostprocessing = 0;
			shellPath = /bin/sh;
			shellScript = "if [ \"${CONFIGURATION}\" = \"Debug\" ]; then\n    if which swiftlint > /dev/null; then\n        swiftlint\n    else\n        echo \"warning: SwiftLint not installed, download from https://github.com/realm/SwiftLint to lint!\"\n    fi\nfi\n";
		};
		46AE31F41F86DED0004E4236 /* Swiftlint */ = {
			isa = PBXShellScriptBuildPhase;
			alwaysOutOfDate = 1;
			buildActionMask = 2147483647;
			files = (
			);
			inputPaths = (
			);
			name = Swiftlint;
			outputPaths = (
			);
			runOnlyForDeploymentPostprocessing = 0;
			shellPath = /bin/sh;
			shellScript = "if [ \"${CONFIGURATION}\" = \"Debug\" ]; then\n    if which swiftlint > /dev/null; then\n        swiftlint\n    else\n        echo \"warning: SwiftLint not installed, download from https://github.com/realm/SwiftLint to lint!\"\n    fi\nfi\n";
		};
		46AE31F51F86DEE2004E4236 /* Swiftlint */ = {
			isa = PBXShellScriptBuildPhase;
			alwaysOutOfDate = 1;
			buildActionMask = 2147483647;
			files = (
			);
			inputPaths = (
			);
			name = Swiftlint;
			outputPaths = (
			);
			runOnlyForDeploymentPostprocessing = 0;
			shellPath = /bin/sh;
			shellScript = "if [ \"${CONFIGURATION}\" = \"Debug\" ]; then\n    if which swiftlint > /dev/null; then\n        swiftlint\n    else\n        echo \"warning: SwiftLint not installed, download from https://github.com/realm/SwiftLint to lint!\"\n    fi\nfi\n";
		};
		46AE31F61F86DEEF004E4236 /* Swiftlint */ = {
			isa = PBXShellScriptBuildPhase;
			alwaysOutOfDate = 1;
			buildActionMask = 2147483647;
			files = (
			);
			inputPaths = (
			);
			name = Swiftlint;
			outputPaths = (
			);
			runOnlyForDeploymentPostprocessing = 0;
			shellPath = /bin/sh;
			shellScript = "if [ \"${CONFIGURATION}\" = \"Debug\" ]; then\n    if which swiftlint > /dev/null; then\n        swiftlint\n    else\n        echo \"warning: SwiftLint not installed, download from https://github.com/realm/SwiftLint to lint!\"\n    fi\nfi\n";
		};
		46AE31F71F86DEFE004E4236 /* Swiftlint */ = {
			isa = PBXShellScriptBuildPhase;
			alwaysOutOfDate = 1;
			buildActionMask = 2147483647;
			files = (
			);
			inputPaths = (
			);
			name = Swiftlint;
			outputPaths = (
			);
			runOnlyForDeploymentPostprocessing = 0;
			shellPath = /bin/sh;
			shellScript = "if [ \"${CONFIGURATION}\" = \"Debug\" ]; then\n    if which swiftlint > /dev/null; then\n        swiftlint\n    else\n        echo \"warning: SwiftLint not installed, download from https://github.com/realm/SwiftLint to lint!\"\n    fi\nfi\n";
		};
		D1B52E8224747A6300C5FB76 /* Swiftlint */ = {
			isa = PBXShellScriptBuildPhase;
			alwaysOutOfDate = 1;
			buildActionMask = 2147483647;
			files = (
			);
			inputPaths = (
			);
			name = Swiftlint;
			outputPaths = (
			);
			runOnlyForDeploymentPostprocessing = 0;
			shellPath = /bin/sh;
			shellScript = "if [ \"${CONFIGURATION}\" = \"Debug\" ]; then\n    if which swiftlint > /dev/null; then\n        swiftlint\n    else\n        echo \"warning: SwiftLint not installed, download from https://github.com/realm/SwiftLint to lint!\"\n    fi\nfi\n";
		};
		F57D5DD02773B64D0057E577 /* Swiftlint */ = {
			isa = PBXShellScriptBuildPhase;
			buildActionMask = 2147483647;
			files = (
			);
			inputPaths = (
			);
			name = Swiftlint;
			outputPaths = (
			);
			runOnlyForDeploymentPostprocessing = 0;
			shellPath = /bin/sh;
			shellScript = "if [ \"${CONFIGURATION}\" = \"Debug\" ]; then\n    if which swiftlint > /dev/null; then\n        swiftlint\n    else\n        echo \"warning: SwiftLint not installed, download from https://github.com/realm/SwiftLint to lint!\"\n    fi\nfi";
		};
/* End PBXShellScriptBuildPhase section */

/* Begin PBXSourcesBuildPhase section */
		054614992B184CBD90E510ED /* Sources */ = {
			isa = PBXSourcesBuildPhase;
			buildActionMask = 2147483647;
			files = (
				1F8AA0BC1FE0630300C9D7B6 /* ValidationType.swift in Sources */,
				3AF7063CBE1F9626FB32D933 /* Cancellable.swift in Sources */,
				85F6042E22A018BB00063320 /* RequestTypeWrapper.swift in Sources */,
				49C61E884A595E94758B5643 /* Endpoint.swift in Sources */,
				B2CD7F4F23A6F1BA007F67AC /* Atomic.swift in Sources */,
				FB223B5C3B7D4AA5261E25EA /* Image.swift in Sources */,
				EDBA10DB0D0E35C1474AAB4D /* Moya+Alamofire.swift in Sources */,
				15D3A2BD1223B59E2BBE09F0 /* MoyaError.swift in Sources */,
				59BC4B9B9D0D6F9C060E5620 /* MoyaProvider+Defaults.swift in Sources */,
				149749431F8923EC00FA4900 /* AnyEncodable.swift in Sources */,
				9854C1DBF14818CCA76AEC7F /* MoyaProvider+Internal.swift in Sources */,
				147E26EC1F5B14B300C1F513 /* HTTPTask.swift in Sources */,
				149749451F892E2F00FA4900 /* URLRequest+Encoding.swift in Sources */,
				5BCAACCA268FEA0DAB07F998 /* MoyaProvider.swift in Sources */,
				61633F6E85FB39A4707A6167 /* MultipartFormData.swift in Sources */,
				5054F87AFF61EAC0097F88BD /* MultiTarget.swift in Sources */,
				BEAA605B30BE7651BA5C61A4 /* Plugin.swift in Sources */,
				83B0E400A7562256224CB7FF /* AccessTokenPlugin.swift in Sources */,
				B5A7124CF285D8EC7F89C1AD /* CredentialsPlugin.swift in Sources */,
				1446FBB31F214C5200C1EFF2 /* URL+Moya.swift in Sources */,
				4A609CED953E8A6C59AD01A1 /* NetworkActivityPlugin.swift in Sources */,
				1FD44D9E21CEA6B6221807EF /* NetworkLoggerPlugin.swift in Sources */,
				A8C55515DFA147BE4159B40A /* Response.swift in Sources */,
				A2B64B2383FB0BC3C17B3160 /* TargetType.swift in Sources */,
			);
			runOnlyForDeploymentPostprocessing = 0;
		};
		27825A1A1770E680684F9B64 /* Sources */ = {
			isa = PBXSourcesBuildPhase;
			buildActionMask = 2147483647;
			files = (
				1425941E1F42FDED00C9E171 /* Single+Response.swift in Sources */,
				62B78032862A529C4AF42061 /* MoyaProvider+Rx.swift in Sources */,
				7B147185DCE78CD98E28D3F2 /* Observable+Response.swift in Sources */,
			);
			runOnlyForDeploymentPostprocessing = 0;
		};
		2D769A89D905FD6D03ECF24C /* Sources */ = {
			isa = PBXSourcesBuildPhase;
			buildActionMask = 2147483647;
			files = (
				AB5048DC5042B016964EE958 /* MoyaProvider+Reactive.swift in Sources */,
				2ADDFC96D7F7912333534C46 /* SignalProducer+Response.swift in Sources */,
			);
			runOnlyForDeploymentPostprocessing = 0;
		};
		469A066F1F705C3E001153A0 /* Sources */ = {
			isa = PBXSourcesBuildPhase;
			buildActionMask = 2147483647;
			files = (
				469A06BD1F70637C001153A0 /* GitHubUserContentAPI.swift in Sources */,
				469A06781F705C3E001153A0 /* ViewController.swift in Sources */,
				469A06761F705C3E001153A0 /* AppDelegate.swift in Sources */,
				469A06BB1F70637C001153A0 /* GiphyAPI.swift in Sources */,
				469A06BC1F70637C001153A0 /* GitHubAPI.swift in Sources */,
			);
			runOnlyForDeploymentPostprocessing = 0;
		};
		469A06851F705C4E001153A0 /* Sources */ = {
			isa = PBXSourcesBuildPhase;
			buildActionMask = 2147483647;
			files = (
				149675EE1F81340F0085EDEE /* GitHubUserContentAPI.swift in Sources */,
				149675ED1F81340D0085EDEE /* GiphyAPI.swift in Sources */,
				469A068E1F705C4E001153A0 /* ViewController.swift in Sources */,
				149675EC1F81340B0085EDEE /* GitHubAPI.swift in Sources */,
				469A068C1F705C4E001153A0 /* AppDelegate.swift in Sources */,
			);
			runOnlyForDeploymentPostprocessing = 0;
		};
		8434BE38D4F49CF6A376FEAC /* Sources */ = {
			isa = PBXSourcesBuildPhase;
			buildActionMask = 2147483647;
			files = (
				A6304A7E74FA3B04C9B10B63 /* AccessTokenPluginSpec.swift in Sources */,
				2C7132B56A7B129E12BAACAC /* EndpointSpec.swift in Sources */,
				85C98002231D3EC700AAAFB2 /* MoyaProvider+CombineSpec.swift in Sources */,
				78A2D3991F44BACD00C9E122 /* RxTestHelpers.swift in Sources */,
				490C14E527C021DF0063B7BC /* MoyaProvider+AsyncSpec.swift in Sources */,
				53376123902C6A22A44DB88E /* Error+MoyaSpec.swift in Sources */,
				78A2D39B1F44D45100C9E122 /* Single+MoyaSpec.swift in Sources */,
				85B2DBBC221C69620098F59A /* PropertyListEncoding.swift in Sources */,
				C1B5E2325B210232599B0D1A /* ErrorTests.swift in Sources */,
				539FD70730B00973E1778CD3 /* MethodSpec.swift in Sources */,
				B4ABD55950B0E70BF44E79C6 /* MoyaProviderIntegrationTests.swift in Sources */,
				9A58B120B1293AFE556915AE /* MoyaProviderSpec.swift in Sources */,
				FA9EE63E068C40C97D7B0156 /* MultipartFormDataSpec.swift in Sources */,
				B950CAA84C0656EB11E316FB /* MultiTargetSpec.swift in Sources */,
				1F24393320125F8200C9D813 /* EndpointClosureSpec.swift in Sources */,
				4033070748A57EB4A0040DB1 /* NetworkLoggerPluginSpec.swift in Sources */,
				85850A4122CF5AB50089E731 /* NimbleHelpers.swift in Sources */,
				85D5277A2302BEF30093E9C1 /* TestImage.swift in Sources */,
				E9B54EFE4EF4A96444BA76AA /* Observable+MoyaSpec.swift in Sources */,
				8995DF740A59721AA79F5B43 /* MoyaProvider+ReactiveSpec.swift in Sources */,
				58F73370045D6F1FBF73FC82 /* MoyaProvider+RxSpec.swift in Sources */,
				DA631A5B37F36DA17E135F14 /* SignalProducer+MoyaSpec.swift in Sources */,
				F88EC83A91FF6DE81246B01C /* TestHelpers.swift in Sources */,
				7C32947EA657E981CB15D58C /* TestPlugin.swift in Sources */,
			);
			runOnlyForDeploymentPostprocessing = 0;
		};
		D1B52E8524747A6300C5FB76 /* Sources */ = {
			isa = PBXSourcesBuildPhase;
			buildActionMask = 2147483647;
			files = (
				D1B52E9024747B2B00C5FB76 /* AnyPublisher+Response.swift in Sources */,
				D1B52E9124747B2B00C5FB76 /* MoyaPublisher.swift in Sources */,
				D1B52E9224747B2B00C5FB76 /* MoyaProvider+Combine.swift in Sources */,
			);
			runOnlyForDeploymentPostprocessing = 0;
		};
		F57D5DD32773B64D0057E577 /* Sources */ = {
			isa = PBXSourcesBuildPhase;
			buildActionMask = 2147483647;
			files = (
				F554003727B310D500EEDC45 /* AsyncRequestWrapper.swift in Sources */,
				F57D5DE12773B7F90057E577 /* MoyaProvider+Async.swift in Sources */,
				F554003527B310CD00EEDC45 /* AsyncTask.swift in Sources */,
				F554003927B310DE00EEDC45 /* Moya+AsyncSequence.swift in Sources */,
			);
			runOnlyForDeploymentPostprocessing = 0;
		};
/* End PBXSourcesBuildPhase section */

/* Begin PBXTargetDependency section */
		BBA136F85D7492245F49EF64 /* PBXTargetDependency */ = {
			isa = PBXTargetDependency;
			name = RxMoya;
			target = 528FF71D5A26E74522C484AD /* RxMoya */;
			targetProxy = F1AFFF828D536728F1F23101 /* PBXContainerItemProxy */;
		};
		BE8005C75587C9125399D35D /* PBXTargetDependency */ = {
			isa = PBXTargetDependency;
			name = Moya;
			target = ED6C081A4AC105D3F62F3C49 /* Moya */;
			targetProxy = 17924DA7239A397DF7BCAE7A /* PBXContainerItemProxy */;
		};
		D195C09D24748730005F6E98 /* PBXTargetDependency */ = {
			isa = PBXTargetDependency;
			target = D1B52E8124747A6300C5FB76 /* CombineMoya */;
			targetProxy = D195C09C24748730005F6E98 /* PBXContainerItemProxy */;
		};
		D1B52E9524747B5200C5FB76 /* PBXTargetDependency */ = {
			isa = PBXTargetDependency;
			target = D1B52E8124747A6300C5FB76 /* CombineMoya */;
			targetProxy = D1B52E9424747B5200C5FB76 /* PBXContainerItemProxy */;
		};
		D7778D576FC3253CDAF90892 /* PBXTargetDependency */ = {
			isa = PBXTargetDependency;
			name = ReactiveMoya;
			target = 958A3EDB11249C16A9186F42 /* ReactiveMoya */;
			targetProxy = 9C87DB314CD3991954C659EF /* PBXContainerItemProxy */;
		};
		F57D5DF72773C09B0057E577 /* PBXTargetDependency */ = {
			isa = PBXTargetDependency;
			target = F57D5DCF2773B64D0057E577 /* AsyncMoya */;
			targetProxy = F57D5DF62773C09B0057E577 /* PBXContainerItemProxy */;
		};
/* End PBXTargetDependency section */

/* Begin XCBuildConfiguration section */
		01C5AFCF3818BD32140C96CB /* Release */ = {
			isa = XCBuildConfiguration;
			buildSettings = {
				APPLICATION_EXTENSION_API_ONLY = YES;
				COMBINE_HIDPI_IMAGES = YES;
				CURRENT_PROJECT_VERSION = 1;
				DEBUG_INFORMATION_FORMAT = "dwarf-with-dsym";
				DEFINES_MODULE = YES;
				DYLIB_COMPATIBILITY_VERSION = 1;
				DYLIB_CURRENT_VERSION = 1;
				DYLIB_INSTALL_NAME_BASE = "@rpath";
				ENABLE_STRICT_OBJC_MSGSEND = YES;
				FRAMEWORK_VERSION = A;
				GCC_NO_COMMON_BLOCKS = YES;
				INFOPLIST_FILE = "Sources/Supporting Files/Info.plist";
				INSTALL_PATH = "$(LOCAL_LIBRARY_DIR)/Frameworks";
				LD_RUNPATH_SEARCH_PATHS = (
					"$(inherited)",
					"@executable_path/../Frameworks",
					"@loader_path/Frameworks",
				);
				MTL_ENABLE_DEBUG_INFO = NO;
				ONLY_ACTIVE_ARCH = NO;
				PRODUCT_BUNDLE_IDENTIFIER = com.cocoapods.Moya;
				PRODUCT_NAME = "$(TARGET_NAME)";
				SDKROOT = macosx;
				SKIP_INSTALL = YES;
				SUPPORTED_PLATFORMS = "macosx iphoneos iphonesimulator appletvos appletvsimulator watchos watchsimulator";
				SWIFT_COMPILATION_MODE = wholemodule;
				SWIFT_OPTIMIZATION_LEVEL = "-O";
				VERSIONING_SYSTEM = "apple-generic";
				VERSION_INFO_PREFIX = "";
			};
			name = Release;
		};
		02BE784C4557A8E4BB713F8E /* Debug */ = {
			isa = XCBuildConfiguration;
			buildSettings = {
				APPLICATION_EXTENSION_API_ONLY = YES;
				COMBINE_HIDPI_IMAGES = YES;
				CURRENT_PROJECT_VERSION = 1;
				DEBUG_INFORMATION_FORMAT = dwarf;
				DEFINES_MODULE = YES;
				DYLIB_COMPATIBILITY_VERSION = 1;
				DYLIB_CURRENT_VERSION = 1;
				DYLIB_INSTALL_NAME_BASE = "@rpath";
				ENABLE_STRICT_OBJC_MSGSEND = YES;
				FRAMEWORK_VERSION = A;
				GCC_NO_COMMON_BLOCKS = YES;
				INFOPLIST_FILE = "Sources/Supporting Files/Info.plist";
				INSTALL_PATH = "$(LOCAL_LIBRARY_DIR)/Frameworks";
				LD_RUNPATH_SEARCH_PATHS = (
					"$(inherited)",
					"@executable_path/../Frameworks",
					"@loader_path/Frameworks",
				);
				MTL_ENABLE_DEBUG_INFO = YES;
				PRODUCT_BUNDLE_IDENTIFIER = com.cocoapods.RxMoya;
				PRODUCT_NAME = "$(TARGET_NAME)";
				SDKROOT = macosx;
				SKIP_INSTALL = YES;
				SUPPORTED_PLATFORMS = "macosx iphoneos iphonesimulator appletvos appletvsimulator watchos watchsimulator";
				SWIFT_ACTIVE_COMPILATION_CONDITIONS = DEBUG;
				SWIFT_OPTIMIZATION_LEVEL = "-Onone";
				VERSIONING_SYSTEM = "apple-generic";
				VERSION_INFO_PREFIX = "";
			};
			name = Debug;
		};
		161E2F3743768736903DAA5B /* Debug */ = {
			isa = XCBuildConfiguration;
			buildSettings = {
				APPLICATION_EXTENSION_API_ONLY = NO;
				COMBINE_HIDPI_IMAGES = YES;
				CURRENT_PROJECT_VERSION = 1;
				DEBUG_INFORMATION_FORMAT = dwarf;
				ENABLE_STRICT_OBJC_MSGSEND = YES;
				GCC_NO_COMMON_BLOCKS = YES;
				INFOPLIST_FILE = "Sources/Supporting Files/Info.plist";
				LD_RUNPATH_SEARCH_PATHS = (
					"$(inherited)",
					"@executable_path/Frameworks",
					"@loader_path/Frameworks",
				);
				"LD_RUNPATH_SEARCH_PATHS[sdk=macosx*]" = (
					"$(inherited)",
					"@executable_path/../Frameworks",
					"@loader_path/../Frameworks",
				);
				MTL_ENABLE_DEBUG_INFO = YES;
				PRODUCT_BUNDLE_IDENTIFIER = com.cocoapods.MoyaTests;
				PRODUCT_NAME = "$(TARGET_NAME)";
				SDKROOT = macosx;
				SUPPORTED_PLATFORMS = "macosx iphoneos iphonesimulator appletvos appletvsimulator watchos watchsimulator";
				SWIFT_ACTIVE_COMPILATION_CONDITIONS = DEBUG;
				SWIFT_OPTIMIZATION_LEVEL = "-Onone";
			};
			name = Debug;
		};
		1F6BA0C94269FECB59EB249A /* Release */ = {
			isa = XCBuildConfiguration;
			buildSettings = {
				ALWAYS_SEARCH_USER_PATHS = NO;
				APPLICATION_EXTENSION_API_ONLY = YES;
				CLANG_ANALYZER_NONNULL = YES;
				CLANG_ANALYZER_NUMBER_OBJECT_CONVERSION = YES;
				CLANG_CXX_LANGUAGE_STANDARD = "gnu++0x";
				CLANG_CXX_LIBRARY = "libc++";
				CLANG_ENABLE_MODULES = YES;
				CLANG_ENABLE_OBJC_ARC = YES;
				CLANG_WARN_BLOCK_CAPTURE_AUTORELEASING = YES;
				CLANG_WARN_BOOL_CONVERSION = YES;
				CLANG_WARN_COMMA = YES;
				CLANG_WARN_CONSTANT_CONVERSION = YES;
				CLANG_WARN_DEPRECATED_OBJC_IMPLEMENTATIONS = YES;
				CLANG_WARN_DIRECT_OBJC_ISA_USAGE = YES;
				CLANG_WARN_DOCUMENTATION_COMMENTS = YES;
				CLANG_WARN_EMPTY_BODY = YES;
				CLANG_WARN_ENUM_CONVERSION = YES;
				CLANG_WARN_INFINITE_RECURSION = YES;
				CLANG_WARN_INT_CONVERSION = YES;
				CLANG_WARN_NON_LITERAL_NULL_CONVERSION = YES;
				CLANG_WARN_OBJC_IMPLICIT_RETAIN_SELF = YES;
				CLANG_WARN_OBJC_LITERAL_CONVERSION = YES;
				CLANG_WARN_OBJC_ROOT_CLASS = YES;
				CLANG_WARN_RANGE_LOOP_ANALYSIS = YES;
				CLANG_WARN_STRICT_PROTOTYPES = YES;
				CLANG_WARN_SUSPICIOUS_MOVE = YES;
				CLANG_WARN_UNREACHABLE_CODE = YES;
				CLANG_WARN__DUPLICATE_METHOD_MATCH = YES;
				CODE_SIGN_IDENTITY = "";
				COMBINE_HIDPI_IMAGES = YES;
				COPY_PHASE_STRIP = YES;
				ENABLE_NS_ASSERTIONS = NO;
				ENABLE_STRICT_OBJC_MSGSEND = YES;
				FRAMEWORK_SEARCH_PATHS = "$(SRCROOT)/Carthage/Build/";
				GCC_C_LANGUAGE_STANDARD = gnu99;
				GCC_NO_COMMON_BLOCKS = YES;
				GCC_WARN_64_TO_32_BIT_CONVERSION = YES;
				GCC_WARN_ABOUT_RETURN_TYPE = YES;
				GCC_WARN_UNDECLARED_SELECTOR = YES;
				GCC_WARN_UNINITIALIZED_AUTOS = YES;
				GCC_WARN_UNUSED_FUNCTION = YES;
				GCC_WARN_UNUSED_VARIABLE = YES;
				IPHONEOS_DEPLOYMENT_TARGET = 11.0;
				MACOSX_DEPLOYMENT_TARGET = 10.13;
				OTHER_LDFLAGS = $OTHER_LDFLAGS_XCODE11;
				OTHER_LDFLAGS_XCODE10 = "";
				OTHER_LDFLAGS_XCODE11 = "-weak_framework Combine";
				SDKROOT = macosx;
				SWIFT_COMPILATION_MODE = wholemodule;
				SWIFT_OPTIMIZATION_LEVEL = "-O";
				SWIFT_VERSION = 5.0;
				TARGETED_DEVICE_FAMILY = "1,2,3,4";
				TVOS_DEPLOYMENT_TARGET = 11.0;
				VALIDATE_PRODUCT = YES;
				VALIDATE_WORKSPACE = YES;
				WATCHOS_DEPLOYMENT_TARGET = 4.0;
			};
			name = Release;
		};
		22273CA8619EEFFF14BF4A48 /* Release */ = {
			isa = XCBuildConfiguration;
			buildSettings = {
				APPLICATION_EXTENSION_API_ONLY = YES;
				COMBINE_HIDPI_IMAGES = YES;
				CURRENT_PROJECT_VERSION = 1;
				DEBUG_INFORMATION_FORMAT = "dwarf-with-dsym";
				DEFINES_MODULE = YES;
				DYLIB_COMPATIBILITY_VERSION = 1;
				DYLIB_CURRENT_VERSION = 1;
				DYLIB_INSTALL_NAME_BASE = "@rpath";
				ENABLE_STRICT_OBJC_MSGSEND = YES;
				FRAMEWORK_VERSION = A;
				GCC_NO_COMMON_BLOCKS = YES;
				INFOPLIST_FILE = "Sources/Supporting Files/Info.plist";
				INSTALL_PATH = "$(LOCAL_LIBRARY_DIR)/Frameworks";
				LD_RUNPATH_SEARCH_PATHS = (
					"$(inherited)",
					"@executable_path/../Frameworks",
					"@loader_path/Frameworks",
				);
				MTL_ENABLE_DEBUG_INFO = NO;
				PRODUCT_BUNDLE_IDENTIFIER = com.cocoapods.RxMoya;
				PRODUCT_NAME = "$(TARGET_NAME)";
				SDKROOT = macosx;
				SKIP_INSTALL = YES;
				SUPPORTED_PLATFORMS = "macosx iphoneos iphonesimulator appletvos appletvsimulator watchos watchsimulator";
				SWIFT_COMPILATION_MODE = wholemodule;
				SWIFT_OPTIMIZATION_LEVEL = "-O";
				VERSIONING_SYSTEM = "apple-generic";
				VERSION_INFO_PREFIX = "";
			};
			name = Release;
		};
		469A06831F705C3E001153A0 /* Debug */ = {
			isa = XCBuildConfiguration;
			buildSettings = {
				ASSETCATALOG_COMPILER_APPICON_NAME = AppIcon;
				CLANG_ANALYZER_NUMBER_OBJECT_CONVERSION = YES_AGGRESSIVE;
				CLANG_CXX_LANGUAGE_STANDARD = "gnu++14";
				CLANG_WARN_BLOCK_CAPTURE_AUTORELEASING = YES;
				CLANG_WARN_COMMA = YES;
				CLANG_WARN_DIRECT_OBJC_ISA_USAGE = YES_ERROR;
				CLANG_WARN_NON_LITERAL_NULL_CONVERSION = YES;
				CLANG_WARN_OBJC_LITERAL_CONVERSION = YES;
				CLANG_WARN_OBJC_ROOT_CLASS = YES_ERROR;
				CLANG_WARN_RANGE_LOOP_ANALYSIS = YES;
				CLANG_WARN_STRICT_PROTOTYPES = YES;
				CLANG_WARN_UNGUARDED_AVAILABILITY = YES_AGGRESSIVE;
				DEBUG_INFORMATION_FORMAT = dwarf;
				GCC_C_LANGUAGE_STANDARD = gnu11;
				GCC_WARN_ABOUT_RETURN_TYPE = YES_ERROR;
				GCC_WARN_UNINITIALIZED_AUTOS = YES_AGGRESSIVE;
				INFOPLIST_FILE = Examples/Basic/Info.plist;
				IPHONEOS_DEPLOYMENT_TARGET = 13.0;
				LD_RUNPATH_SEARCH_PATHS = (
					"$(inherited)",
					"@executable_path/Frameworks",
				);
				MTL_ENABLE_DEBUG_INFO = YES;
				PRODUCT_BUNDLE_IDENTIFIER = Moya.Basic;
				PRODUCT_NAME = "$(TARGET_NAME)";
				SDKROOT = iphoneos;
				SWIFT_ACTIVE_COMPILATION_CONDITIONS = DEBUG;
				SWIFT_OPTIMIZATION_LEVEL = "-Onone";
				TARGETED_DEVICE_FAMILY = "1,2";
			};
			name = Debug;
		};
		469A06841F705C3E001153A0 /* Release */ = {
			isa = XCBuildConfiguration;
			buildSettings = {
				ASSETCATALOG_COMPILER_APPICON_NAME = AppIcon;
				CLANG_ANALYZER_NUMBER_OBJECT_CONVERSION = YES_AGGRESSIVE;
				CLANG_CXX_LANGUAGE_STANDARD = "gnu++14";
				CLANG_WARN_BLOCK_CAPTURE_AUTORELEASING = YES;
				CLANG_WARN_COMMA = YES;
				CLANG_WARN_DIRECT_OBJC_ISA_USAGE = YES_ERROR;
				CLANG_WARN_NON_LITERAL_NULL_CONVERSION = YES;
				CLANG_WARN_OBJC_LITERAL_CONVERSION = YES;
				CLANG_WARN_OBJC_ROOT_CLASS = YES_ERROR;
				CLANG_WARN_RANGE_LOOP_ANALYSIS = YES;
				CLANG_WARN_STRICT_PROTOTYPES = YES;
				CLANG_WARN_UNGUARDED_AVAILABILITY = YES_AGGRESSIVE;
				COPY_PHASE_STRIP = NO;
				DEBUG_INFORMATION_FORMAT = "dwarf-with-dsym";
				GCC_C_LANGUAGE_STANDARD = gnu11;
				GCC_WARN_ABOUT_RETURN_TYPE = YES_ERROR;
				GCC_WARN_UNINITIALIZED_AUTOS = YES_AGGRESSIVE;
				INFOPLIST_FILE = Examples/Basic/Info.plist;
				IPHONEOS_DEPLOYMENT_TARGET = 13.0;
				LD_RUNPATH_SEARCH_PATHS = (
					"$(inherited)",
					"@executable_path/Frameworks",
				);
				MTL_ENABLE_DEBUG_INFO = NO;
				PRODUCT_BUNDLE_IDENTIFIER = Moya.Basic;
				PRODUCT_NAME = "$(TARGET_NAME)";
				SDKROOT = iphoneos;
				TARGETED_DEVICE_FAMILY = "1,2";
			};
			name = Release;
		};
		469A06991F705C4E001153A0 /* Debug */ = {
			isa = XCBuildConfiguration;
			buildSettings = {
				ASSETCATALOG_COMPILER_APPICON_NAME = AppIcon;
				CLANG_ANALYZER_NUMBER_OBJECT_CONVERSION = YES_AGGRESSIVE;
				CLANG_CXX_LANGUAGE_STANDARD = "gnu++14";
				CLANG_WARN_BLOCK_CAPTURE_AUTORELEASING = YES;
				CLANG_WARN_COMMA = YES;
				CLANG_WARN_DIRECT_OBJC_ISA_USAGE = YES_ERROR;
				CLANG_WARN_NON_LITERAL_NULL_CONVERSION = YES;
				CLANG_WARN_OBJC_LITERAL_CONVERSION = YES;
				CLANG_WARN_OBJC_ROOT_CLASS = YES_ERROR;
				CLANG_WARN_RANGE_LOOP_ANALYSIS = YES;
				CLANG_WARN_STRICT_PROTOTYPES = YES;
				CLANG_WARN_UNGUARDED_AVAILABILITY = YES_AGGRESSIVE;
				DEBUG_INFORMATION_FORMAT = dwarf;
				GCC_C_LANGUAGE_STANDARD = gnu11;
				GCC_WARN_ABOUT_RETURN_TYPE = YES_ERROR;
				GCC_WARN_UNINITIALIZED_AUTOS = YES_AGGRESSIVE;
				INFOPLIST_FILE = "Examples/Multi-Target/Info.plist";
				IPHONEOS_DEPLOYMENT_TARGET = 13.0;
				LD_RUNPATH_SEARCH_PATHS = (
					"$(inherited)",
					"@executable_path/Frameworks",
				);
				MTL_ENABLE_DEBUG_INFO = YES;
				PRODUCT_BUNDLE_IDENTIFIER = "Moya.Multi-Target";
				PRODUCT_NAME = "$(TARGET_NAME)";
				SDKROOT = iphoneos;
				SWIFT_ACTIVE_COMPILATION_CONDITIONS = DEBUG;
				SWIFT_OPTIMIZATION_LEVEL = "-Onone";
				TARGETED_DEVICE_FAMILY = "1,2";
			};
			name = Debug;
		};
		469A069A1F705C4E001153A0 /* Release */ = {
			isa = XCBuildConfiguration;
			buildSettings = {
				ASSETCATALOG_COMPILER_APPICON_NAME = AppIcon;
				CLANG_ANALYZER_NUMBER_OBJECT_CONVERSION = YES_AGGRESSIVE;
				CLANG_CXX_LANGUAGE_STANDARD = "gnu++14";
				CLANG_WARN_BLOCK_CAPTURE_AUTORELEASING = YES;
				CLANG_WARN_COMMA = YES;
				CLANG_WARN_DIRECT_OBJC_ISA_USAGE = YES_ERROR;
				CLANG_WARN_NON_LITERAL_NULL_CONVERSION = YES;
				CLANG_WARN_OBJC_LITERAL_CONVERSION = YES;
				CLANG_WARN_OBJC_ROOT_CLASS = YES_ERROR;
				CLANG_WARN_RANGE_LOOP_ANALYSIS = YES;
				CLANG_WARN_STRICT_PROTOTYPES = YES;
				CLANG_WARN_UNGUARDED_AVAILABILITY = YES_AGGRESSIVE;
				COPY_PHASE_STRIP = NO;
				DEBUG_INFORMATION_FORMAT = "dwarf-with-dsym";
				GCC_C_LANGUAGE_STANDARD = gnu11;
				GCC_WARN_ABOUT_RETURN_TYPE = YES_ERROR;
				GCC_WARN_UNINITIALIZED_AUTOS = YES_AGGRESSIVE;
				INFOPLIST_FILE = "Examples/Multi-Target/Info.plist";
				IPHONEOS_DEPLOYMENT_TARGET = 13.0;
				LD_RUNPATH_SEARCH_PATHS = (
					"$(inherited)",
					"@executable_path/Frameworks",
				);
				MTL_ENABLE_DEBUG_INFO = NO;
				PRODUCT_BUNDLE_IDENTIFIER = "Moya.Multi-Target";
				PRODUCT_NAME = "$(TARGET_NAME)";
				SDKROOT = iphoneos;
				TARGETED_DEVICE_FAMILY = "1,2";
			};
			name = Release;
		};
		7BE4686202688B4CAE0DBF0D /* Debug */ = {
			isa = XCBuildConfiguration;
			buildSettings = {
				APPLICATION_EXTENSION_API_ONLY = YES;
				COMBINE_HIDPI_IMAGES = YES;
				CURRENT_PROJECT_VERSION = 1;
				DEBUG_INFORMATION_FORMAT = dwarf;
				DEFINES_MODULE = YES;
				DYLIB_COMPATIBILITY_VERSION = 1;
				DYLIB_CURRENT_VERSION = 1;
				DYLIB_INSTALL_NAME_BASE = "@rpath";
				ENABLE_STRICT_OBJC_MSGSEND = YES;
				FRAMEWORK_VERSION = A;
				GCC_NO_COMMON_BLOCKS = YES;
				INFOPLIST_FILE = "Sources/Supporting Files/Info.plist";
				INSTALL_PATH = "$(LOCAL_LIBRARY_DIR)/Frameworks";
				LD_RUNPATH_SEARCH_PATHS = (
					"$(inherited)",
					"@executable_path/../Frameworks",
					"@loader_path/Frameworks",
				);
				MTL_ENABLE_DEBUG_INFO = YES;
				PRODUCT_BUNDLE_IDENTIFIER = com.cocoapods.ReactiveMoya;
				PRODUCT_NAME = "$(TARGET_NAME)";
				SDKROOT = macosx;
				SKIP_INSTALL = YES;
				SUPPORTED_PLATFORMS = "macosx iphoneos iphonesimulator appletvos appletvsimulator watchos watchsimulator";
				SWIFT_ACTIVE_COMPILATION_CONDITIONS = DEBUG;
				SWIFT_OPTIMIZATION_LEVEL = "-Onone";
				VERSIONING_SYSTEM = "apple-generic";
				VERSION_INFO_PREFIX = "";
			};
			name = Debug;
		};
		863C614A62CAB15119F5FB74 /* Debug */ = {
			isa = XCBuildConfiguration;
			buildSettings = {
				ALWAYS_SEARCH_USER_PATHS = NO;
				APPLICATION_EXTENSION_API_ONLY = YES;
				CLANG_ANALYZER_NONNULL = YES;
				CLANG_ANALYZER_NUMBER_OBJECT_CONVERSION = YES;
				CLANG_CXX_LANGUAGE_STANDARD = "gnu++0x";
				CLANG_CXX_LIBRARY = "libc++";
				CLANG_ENABLE_MODULES = YES;
				CLANG_ENABLE_OBJC_ARC = YES;
				CLANG_WARN_BLOCK_CAPTURE_AUTORELEASING = YES;
				CLANG_WARN_BOOL_CONVERSION = YES;
				CLANG_WARN_COMMA = YES;
				CLANG_WARN_CONSTANT_CONVERSION = YES;
				CLANG_WARN_DEPRECATED_OBJC_IMPLEMENTATIONS = YES;
				CLANG_WARN_DIRECT_OBJC_ISA_USAGE = YES;
				CLANG_WARN_DOCUMENTATION_COMMENTS = YES;
				CLANG_WARN_EMPTY_BODY = YES;
				CLANG_WARN_ENUM_CONVERSION = YES;
				CLANG_WARN_INFINITE_RECURSION = YES;
				CLANG_WARN_INT_CONVERSION = YES;
				CLANG_WARN_NON_LITERAL_NULL_CONVERSION = YES;
				CLANG_WARN_OBJC_IMPLICIT_RETAIN_SELF = YES;
				CLANG_WARN_OBJC_LITERAL_CONVERSION = YES;
				CLANG_WARN_OBJC_ROOT_CLASS = YES;
				CLANG_WARN_RANGE_LOOP_ANALYSIS = YES;
				CLANG_WARN_STRICT_PROTOTYPES = YES;
				CLANG_WARN_SUSPICIOUS_MOVE = YES;
				CLANG_WARN_UNREACHABLE_CODE = YES;
				CLANG_WARN__DUPLICATE_METHOD_MATCH = YES;
				CODE_SIGN_IDENTITY = "";
				COMBINE_HIDPI_IMAGES = YES;
				COPY_PHASE_STRIP = NO;
				ENABLE_STRICT_OBJC_MSGSEND = YES;
				ENABLE_TESTABILITY = YES;
				EXCLUDED_ARCHS = "";
				FRAMEWORK_SEARCH_PATHS = "$(SRCROOT)/Carthage/Build/";
				GCC_C_LANGUAGE_STANDARD = gnu99;
				GCC_DYNAMIC_NO_PIC = NO;
				GCC_NO_COMMON_BLOCKS = YES;
				GCC_OPTIMIZATION_LEVEL = 0;
				GCC_PREPROCESSOR_DEFINITIONS = (
					"DEBUG=1",
					"$(inherited)",
				);
				GCC_SYMBOLS_PRIVATE_EXTERN = NO;
				GCC_WARN_64_TO_32_BIT_CONVERSION = YES;
				GCC_WARN_ABOUT_RETURN_TYPE = YES;
				GCC_WARN_UNDECLARED_SELECTOR = YES;
				GCC_WARN_UNINITIALIZED_AUTOS = YES;
				GCC_WARN_UNUSED_FUNCTION = YES;
				GCC_WARN_UNUSED_VARIABLE = YES;
				IPHONEOS_DEPLOYMENT_TARGET = 11.0;
				MACOSX_DEPLOYMENT_TARGET = 10.13;
				ONLY_ACTIVE_ARCH = YES;
				OTHER_LDFLAGS = $OTHER_LDFLAGS_XCODE11;
				OTHER_LDFLAGS_XCODE10 = "";
				OTHER_LDFLAGS_XCODE11 = "-weak_framework Combine";
				SDKROOT = macosx;
				SWIFT_COMPILATION_MODE = wholemodule;
				SWIFT_OPTIMIZATION_LEVEL = "-O";
				SWIFT_VERSION = 5.0;
				TARGETED_DEVICE_FAMILY = "1,2,3,4";
				TVOS_DEPLOYMENT_TARGET = 11.0;
				VALIDATE_WORKSPACE = YES;
				WATCHOS_DEPLOYMENT_TARGET = 4.0;
			};
			name = Debug;
		};
		A6F8CBC0965B2768771F1E1D /* Debug */ = {
			isa = XCBuildConfiguration;
			buildSettings = {
				APPLICATION_EXTENSION_API_ONLY = YES;
				COMBINE_HIDPI_IMAGES = YES;
				CURRENT_PROJECT_VERSION = 1;
				DEBUG_INFORMATION_FORMAT = dwarf;
				DEFINES_MODULE = YES;
				DYLIB_COMPATIBILITY_VERSION = 1;
				DYLIB_CURRENT_VERSION = 1;
				DYLIB_INSTALL_NAME_BASE = "@rpath";
				ENABLE_STRICT_OBJC_MSGSEND = YES;
				FRAMEWORK_VERSION = A;
				GCC_NO_COMMON_BLOCKS = YES;
				INFOPLIST_FILE = "Sources/Supporting Files/Info.plist";
				INSTALL_PATH = "$(LOCAL_LIBRARY_DIR)/Frameworks";
				LD_RUNPATH_SEARCH_PATHS = (
					"$(inherited)",
					"@executable_path/../Frameworks",
					"@loader_path/Frameworks",
				);
				MTL_ENABLE_DEBUG_INFO = YES;
				ONLY_ACTIVE_ARCH = YES;
				PRODUCT_BUNDLE_IDENTIFIER = com.cocoapods.Moya;
				PRODUCT_NAME = "$(TARGET_NAME)";
				SDKROOT = macosx;
				SKIP_INSTALL = YES;
				SUPPORTED_PLATFORMS = "macosx iphoneos iphonesimulator appletvos appletvsimulator watchos watchsimulator";
				SWIFT_ACTIVE_COMPILATION_CONDITIONS = DEBUG;
				SWIFT_OPTIMIZATION_LEVEL = "-Onone";
				VERSIONING_SYSTEM = "apple-generic";
				VERSION_INFO_PREFIX = "";
			};
			name = Debug;
		};
		D1B52E8C24747A6300C5FB76 /* Release */ = {
			isa = XCBuildConfiguration;
			buildSettings = {
				APPLICATION_EXTENSION_API_ONLY = YES;
				COMBINE_HIDPI_IMAGES = YES;
				CURRENT_PROJECT_VERSION = 1;
				DEBUG_INFORMATION_FORMAT = "dwarf-with-dsym";
				DEFINES_MODULE = YES;
				DYLIB_COMPATIBILITY_VERSION = 1;
				DYLIB_CURRENT_VERSION = 1;
				DYLIB_INSTALL_NAME_BASE = "@rpath";
				ENABLE_STRICT_OBJC_MSGSEND = YES;
				FRAMEWORK_VERSION = A;
				GCC_NO_COMMON_BLOCKS = YES;
				INFOPLIST_FILE = "Sources/Supporting Files/Info.plist";
				INSTALL_PATH = "$(LOCAL_LIBRARY_DIR)/Frameworks";
				LD_RUNPATH_SEARCH_PATHS = (
					"$(inherited)",
					"@executable_path/../Frameworks",
					"@loader_path/Frameworks",
				);
				MTL_ENABLE_DEBUG_INFO = NO;
				PRODUCT_BUNDLE_IDENTIFIER = com.cocoapods.CombineMoya;
				PRODUCT_NAME = "$(TARGET_NAME)";
				SDKROOT = macosx;
				SKIP_INSTALL = YES;
				SUPPORTED_PLATFORMS = "macosx iphoneos iphonesimulator appletvos appletvsimulator watchos watchsimulator";
				SWIFT_COMPILATION_MODE = wholemodule;
				SWIFT_OPTIMIZATION_LEVEL = "-O";
				VERSIONING_SYSTEM = "apple-generic";
				VERSION_INFO_PREFIX = "";
			};
			name = Release;
		};
		D1B52E8D24747A6300C5FB76 /* Debug */ = {
			isa = XCBuildConfiguration;
			buildSettings = {
				APPLICATION_EXTENSION_API_ONLY = YES;
				COMBINE_HIDPI_IMAGES = YES;
				CURRENT_PROJECT_VERSION = 1;
				DEBUG_INFORMATION_FORMAT = dwarf;
				DEFINES_MODULE = YES;
				DYLIB_COMPATIBILITY_VERSION = 1;
				DYLIB_CURRENT_VERSION = 1;
				DYLIB_INSTALL_NAME_BASE = "@rpath";
				ENABLE_STRICT_OBJC_MSGSEND = YES;
				FRAMEWORK_VERSION = A;
				GCC_NO_COMMON_BLOCKS = YES;
				INFOPLIST_FILE = "Sources/Supporting Files/Info.plist";
				INSTALL_PATH = "$(LOCAL_LIBRARY_DIR)/Frameworks";
				LD_RUNPATH_SEARCH_PATHS = (
					"$(inherited)",
					"@executable_path/../Frameworks",
					"@loader_path/Frameworks",
				);
				MTL_ENABLE_DEBUG_INFO = YES;
				PRODUCT_BUNDLE_IDENTIFIER = com.cocoapods.CombineMoya;
				PRODUCT_NAME = "$(TARGET_NAME)";
				SDKROOT = macosx;
				SKIP_INSTALL = YES;
				SUPPORTED_PLATFORMS = "macosx iphoneos iphonesimulator appletvos appletvsimulator watchos watchsimulator";
				SWIFT_ACTIVE_COMPILATION_CONDITIONS = DEBUG;
				SWIFT_OPTIMIZATION_LEVEL = "-Onone";
				VERSIONING_SYSTEM = "apple-generic";
				VERSION_INFO_PREFIX = "";
			};
			name = Debug;
		};
		EAADE3E5CB1C697B248B6716 /* Release */ = {
			isa = XCBuildConfiguration;
			buildSettings = {
				APPLICATION_EXTENSION_API_ONLY = NO;
				DEBUG_INFORMATION_FORMAT = "dwarf-with-dsym";
				ENABLE_STRICT_OBJC_MSGSEND = YES;
				GCC_NO_COMMON_BLOCKS = YES;
				INFOPLIST_FILE = "Sources/Supporting Files/Info.plist";
				LD_RUNPATH_SEARCH_PATHS = (
					"$(inherited)",
					"@executable_path/Frameworks",
					"@loader_path/Frameworks",
				);
				"LD_RUNPATH_SEARCH_PATHS[sdk=macosx*]" = (
					"$(inherited)",
					"@executable_path/../Frameworks",
					"@loader_path/../Frameworks",
				);
				MTL_ENABLE_DEBUG_INFO = NO;
				PRODUCT_BUNDLE_IDENTIFIER = com.cocoapods.MoyaTests;
				PRODUCT_NAME = "$(TARGET_NAME)";
				SDKROOT = macosx;
				SUPPORTED_PLATFORMS = "macosx iphoneos iphonesimulator appletvos appletvsimulator watchos watchsimulator";
				SWIFT_COMPILATION_MODE = wholemodule;
				SWIFT_OPTIMIZATION_LEVEL = "-O";
			};
			name = Release;
		};
		F57D5DDB2773B64D0057E577 /* Release */ = {
			isa = XCBuildConfiguration;
			buildSettings = {
				APPLICATION_EXTENSION_API_ONLY = YES;
				CLANG_ENABLE_MODULES = YES;
				COMBINE_HIDPI_IMAGES = YES;
				CURRENT_PROJECT_VERSION = 1;
				DEBUG_INFORMATION_FORMAT = "dwarf-with-dsym";
				DEFINES_MODULE = YES;
				DYLIB_COMPATIBILITY_VERSION = 1;
				DYLIB_CURRENT_VERSION = 1;
				DYLIB_INSTALL_NAME_BASE = "@rpath";
				ENABLE_STRICT_OBJC_MSGSEND = YES;
				"FRAMEWORK_SEARCH_PATHS[sdk=appletv*]" = (
					"$(SRCROOT)/Carthage/Build/tvOS/",
					"$(inherited)",
				);
				"FRAMEWORK_SEARCH_PATHS[sdk=iphone*]" = (
					"$(SRCROOT)/Carthage/Build/iOS/",
					"$(inherited)",
				);
				"FRAMEWORK_SEARCH_PATHS[sdk=macosx*]" = (
					"$(SRCROOT)/Carthage/Build/Mac/",
					"$(inherited)",
				);
				"FRAMEWORK_SEARCH_PATHS[sdk=watch*]" = (
					"$(SRCROOT)/Carthage/Build/watchOS/",
					"$(inherited)",
				);
				FRAMEWORK_VERSION = A;
				GCC_NO_COMMON_BLOCKS = YES;
				INFOPLIST_FILE = "Sources/Supporting Files/Info.plist";
				INSTALL_PATH = "$(LOCAL_LIBRARY_DIR)/Frameworks";
				LD_RUNPATH_SEARCH_PATHS = "$(inherited) @executable_path/../Frameworks @loader_path/Frameworks";
				MTL_ENABLE_DEBUG_INFO = NO;
				PRODUCT_BUNDLE_IDENTIFIER = com.cocoapods.AsyncMoya;
				PRODUCT_NAME = "$(TARGET_NAME)";
				SDKROOT = macosx;
				SKIP_INSTALL = YES;
				SUPPORTED_PLATFORMS = "macosx iphoneos iphonesimulator appletvos appletvsimulator watchos watchsimulator";
				SWIFT_OPTIMIZATION_LEVEL = "-Owholemodule";
				SWIFT_VERSION = 5.0;
				VERSIONING_SYSTEM = "apple-generic";
				VERSION_INFO_PREFIX = "";
			};
			name = Release;
		};
		F57D5DDC2773B64D0057E577 /* Debug */ = {
			isa = XCBuildConfiguration;
			buildSettings = {
				APPLICATION_EXTENSION_API_ONLY = YES;
				CLANG_ENABLE_MODULES = YES;
				COMBINE_HIDPI_IMAGES = YES;
				CURRENT_PROJECT_VERSION = 1;
				DEBUG_INFORMATION_FORMAT = dwarf;
				DEFINES_MODULE = YES;
				DYLIB_COMPATIBILITY_VERSION = 1;
				DYLIB_CURRENT_VERSION = 1;
				DYLIB_INSTALL_NAME_BASE = "@rpath";
				ENABLE_STRICT_OBJC_MSGSEND = YES;
				"FRAMEWORK_SEARCH_PATHS[sdk=appletv*]" = (
					"$(SRCROOT)/Carthage/Build/tvOS/",
					"$(inherited)",
				);
				"FRAMEWORK_SEARCH_PATHS[sdk=iphone*]" = (
					"$(SRCROOT)/Carthage/Build/iOS/",
					"$(inherited)",
				);
				"FRAMEWORK_SEARCH_PATHS[sdk=macosx*]" = (
					"$(SRCROOT)/Carthage/Build/Mac/",
					"$(inherited)",
				);
				"FRAMEWORK_SEARCH_PATHS[sdk=watch*]" = (
					"$(SRCROOT)/Carthage/Build/watchOS/",
					"$(inherited)",
				);
				FRAMEWORK_VERSION = A;
				GCC_NO_COMMON_BLOCKS = YES;
				INFOPLIST_FILE = "Sources/Supporting Files/Info.plist";
				INSTALL_PATH = "$(LOCAL_LIBRARY_DIR)/Frameworks";
				LD_RUNPATH_SEARCH_PATHS = "$(inherited) @executable_path/../Frameworks @loader_path/Frameworks";
				MTL_ENABLE_DEBUG_INFO = YES;
				PRODUCT_BUNDLE_IDENTIFIER = com.cocoapods.AsyncMoya;
				PRODUCT_NAME = "$(TARGET_NAME)";
				SDKROOT = macosx;
				SKIP_INSTALL = YES;
				SUPPORTED_PLATFORMS = "macosx iphoneos iphonesimulator appletvos appletvsimulator watchos watchsimulator";
				SWIFT_ACTIVE_COMPILATION_CONDITIONS = DEBUG;
				SWIFT_OPTIMIZATION_LEVEL = "-Onone";
				SWIFT_VERSION = 5.0;
				VERSIONING_SYSTEM = "apple-generic";
				VERSION_INFO_PREFIX = "";
			};
			name = Debug;
		};
		FFA9302B49D122FC2B47175E /* Release */ = {
			isa = XCBuildConfiguration;
			buildSettings = {
				APPLICATION_EXTENSION_API_ONLY = YES;
				COMBINE_HIDPI_IMAGES = YES;
				CURRENT_PROJECT_VERSION = 1;
				DEBUG_INFORMATION_FORMAT = "dwarf-with-dsym";
				DEFINES_MODULE = YES;
				DYLIB_COMPATIBILITY_VERSION = 1;
				DYLIB_CURRENT_VERSION = 1;
				DYLIB_INSTALL_NAME_BASE = "@rpath";
				ENABLE_STRICT_OBJC_MSGSEND = YES;
				FRAMEWORK_VERSION = A;
				GCC_NO_COMMON_BLOCKS = YES;
				INFOPLIST_FILE = "Sources/Supporting Files/Info.plist";
				INSTALL_PATH = "$(LOCAL_LIBRARY_DIR)/Frameworks";
				LD_RUNPATH_SEARCH_PATHS = (
					"$(inherited)",
					"@executable_path/../Frameworks",
					"@loader_path/Frameworks",
				);
				MTL_ENABLE_DEBUG_INFO = NO;
				PRODUCT_BUNDLE_IDENTIFIER = com.cocoapods.ReactiveMoya;
				PRODUCT_NAME = "$(TARGET_NAME)";
				SDKROOT = macosx;
				SKIP_INSTALL = YES;
				SUPPORTED_PLATFORMS = "macosx iphoneos iphonesimulator appletvos appletvsimulator watchos watchsimulator";
				SWIFT_COMPILATION_MODE = wholemodule;
				SWIFT_OPTIMIZATION_LEVEL = "-O";
				VERSIONING_SYSTEM = "apple-generic";
				VERSION_INFO_PREFIX = "";
			};
			name = Release;
		};
/* End XCBuildConfiguration section */

/* Begin XCConfigurationList section */
		2066E11FF26ED668745C75F0 /* Build configuration list for PBXNativeTarget "MoyaTests" */ = {
			isa = XCConfigurationList;
			buildConfigurations = (
				EAADE3E5CB1C697B248B6716 /* Release */,
				161E2F3743768736903DAA5B /* Debug */,
			);
			defaultConfigurationIsVisible = 0;
			defaultConfigurationName = Release;
		};
		3190CB92EA23E8BF6F8407F2 /* Build configuration list for PBXNativeTarget "Moya" */ = {
			isa = XCConfigurationList;
			buildConfigurations = (
				01C5AFCF3818BD32140C96CB /* Release */,
				A6F8CBC0965B2768771F1E1D /* Debug */,
			);
			defaultConfigurationIsVisible = 0;
			defaultConfigurationName = Release;
		};
		469A06821F705C3E001153A0 /* Build configuration list for PBXNativeTarget "Basic" */ = {
			isa = XCConfigurationList;
			buildConfigurations = (
				469A06831F705C3E001153A0 /* Debug */,
				469A06841F705C3E001153A0 /* Release */,
			);
			defaultConfigurationIsVisible = 0;
			defaultConfigurationName = Release;
		};
		469A06981F705C4E001153A0 /* Build configuration list for PBXNativeTarget "Multi-Target" */ = {
			isa = XCConfigurationList;
			buildConfigurations = (
				469A06991F705C4E001153A0 /* Debug */,
				469A069A1F705C4E001153A0 /* Release */,
			);
			defaultConfigurationIsVisible = 0;
			defaultConfigurationName = Release;
		};
		730B3998272DA2F2A3DA3BC3 /* Build configuration list for PBXNativeTarget "RxMoya" */ = {
			isa = XCConfigurationList;
			buildConfigurations = (
				22273CA8619EEFFF14BF4A48 /* Release */,
				02BE784C4557A8E4BB713F8E /* Debug */,
			);
			defaultConfigurationIsVisible = 0;
			defaultConfigurationName = Release;
		};
		7F311DEFBAD859E3836BF38C /* Build configuration list for PBXNativeTarget "ReactiveMoya" */ = {
			isa = XCConfigurationList;
			buildConfigurations = (
				FFA9302B49D122FC2B47175E /* Release */,
				7BE4686202688B4CAE0DBF0D /* Debug */,
			);
			defaultConfigurationIsVisible = 0;
			defaultConfigurationName = Release;
		};
		CF2B188FD83B4489A8520824 /* Build configuration list for PBXProject "Moya" */ = {
			isa = XCConfigurationList;
			buildConfigurations = (
				863C614A62CAB15119F5FB74 /* Debug */,
				1F6BA0C94269FECB59EB249A /* Release */,
			);
			defaultConfigurationIsVisible = 0;
			defaultConfigurationName = Release;
		};
		D1B52E8B24747A6300C5FB76 /* Build configuration list for PBXNativeTarget "CombineMoya" */ = {
			isa = XCConfigurationList;
			buildConfigurations = (
				D1B52E8C24747A6300C5FB76 /* Release */,
				D1B52E8D24747A6300C5FB76 /* Debug */,
			);
			defaultConfigurationIsVisible = 0;
			defaultConfigurationName = Release;
		};
		F57D5DDA2773B64D0057E577 /* Build configuration list for PBXNativeTarget "AsyncMoya" */ = {
			isa = XCConfigurationList;
			buildConfigurations = (
				F57D5DDB2773B64D0057E577 /* Release */,
				F57D5DDC2773B64D0057E577 /* Debug */,
			);
			defaultConfigurationIsVisible = 0;
			defaultConfigurationName = Release;
		};
/* End XCConfigurationList section */
	};
	rootObject = 37D7E3D7DB2F5106A68DAB51 /* Project object */;
}<|MERGE_RESOLUTION|>--- conflicted
+++ resolved
@@ -18,15 +18,12 @@
 		12F88B3755343FB9DD244AEC /* RxMoya.h in Headers */ = {isa = PBXBuildFile; fileRef = 8A53DF8B33D58E052A78E2BA /* RxMoya.h */; settings = {ATTRIBUTES = (Public, ); }; };
 		1425941E1F42FDED00C9E171 /* Single+Response.swift in Sources */ = {isa = PBXBuildFile; fileRef = 14FB7A3E1F3E089900308949 /* Single+Response.swift */; };
 		1446FBB31F214C5200C1EFF2 /* URL+Moya.swift in Sources */ = {isa = PBXBuildFile; fileRef = 1446FBB21F214C5200C1EFF2 /* URL+Moya.swift */; };
-<<<<<<< HEAD
 		147E26EC1F5B14B300C1F513 /* Task.swift in Sources */ = {isa = PBXBuildFile; fileRef = 147E26EB1F5B14B300C1F513 /* Task.swift */; };
-=======
 		1463B87B1F8A8A79002D9C4F /* Alamofire.framework in Frameworks */ = {isa = PBXBuildFile; fileRef = 1463B8731F8A8A5B002D9C4F /* Alamofire.framework */; };
 		1463B87C1F8A8A79002D9C4F /* Alamofire.framework in Embed Frameworks */ = {isa = PBXBuildFile; fileRef = 1463B8731F8A8A5B002D9C4F /* Alamofire.framework */; settings = {ATTRIBUTES = (CodeSignOnCopy, RemoveHeadersOnCopy, ); }; };
 		1463B8801F8A8A7F002D9C4F /* Alamofire.framework in Frameworks */ = {isa = PBXBuildFile; fileRef = 1463B8731F8A8A5B002D9C4F /* Alamofire.framework */; };
 		1463B8811F8A8A7F002D9C4F /* Alamofire.framework in Embed Frameworks */ = {isa = PBXBuildFile; fileRef = 1463B8731F8A8A5B002D9C4F /* Alamofire.framework */; settings = {ATTRIBUTES = (CodeSignOnCopy, RemoveHeadersOnCopy, ); }; };
 		147E26EC1F5B14B300C1F513 /* HTTPTask.swift in Sources */ = {isa = PBXBuildFile; fileRef = 147E26EB1F5B14B300C1F513 /* HTTPTask.swift */; };
->>>>>>> 4660d0ef
 		148FAF0DFB395B4A64314803 /* ReactiveMoya.framework in Frameworks */ = {isa = PBXBuildFile; fileRef = 62A8C06CC9BA491AE62A431B /* ReactiveMoya.framework */; };
 		149675EC1F81340B0085EDEE /* GitHubAPI.swift in Sources */ = {isa = PBXBuildFile; fileRef = 469A06B01F705DDE001153A0 /* GitHubAPI.swift */; };
 		149675ED1F81340D0085EDEE /* GiphyAPI.swift in Sources */ = {isa = PBXBuildFile; fileRef = 469A06AE1F705DDD001153A0 /* GiphyAPI.swift */; };
@@ -182,11 +179,8 @@
 			dstSubfolderSpec = 10;
 			files = (
 				D195C09B24748730005F6E98 /* CombineMoya.framework in Embed Frameworks */,
-<<<<<<< HEAD
-=======
 				1463B8811F8A8A7F002D9C4F /* Alamofire.framework in Embed Frameworks */,
 				F57D5DF52773C09B0057E577 /* AsyncMoya.framework in Embed Frameworks */,
->>>>>>> 4660d0ef
 			);
 			name = "Embed Frameworks";
 			runOnlyForDeploymentPostprocessing = 0;
@@ -202,12 +196,9 @@
 		076ED31329965B8800FF1683 /* Quick.xcframework */ = {isa = PBXFileReference; lastKnownFileType = wrapper.xcframework; name = Quick.xcframework; path = Carthage/Build/Quick.xcframework; sourceTree = "<group>"; };
 		076ED31429965B8800FF1683 /* Nimble.xcframework */ = {isa = PBXFileReference; lastKnownFileType = wrapper.xcframework; name = Nimble.xcframework; path = Carthage/Build/Nimble.xcframework; sourceTree = "<group>"; };
 		1446FBB21F214C5200C1EFF2 /* URL+Moya.swift */ = {isa = PBXFileReference; fileEncoding = 4; lastKnownFileType = sourcecode.swift; path = "URL+Moya.swift"; sourceTree = "<group>"; };
-<<<<<<< HEAD
 		147E26EB1F5B14B300C1F513 /* Task.swift */ = {isa = PBXFileReference; lastKnownFileType = sourcecode.swift; path = Task.swift; sourceTree = "<group>"; };
-=======
 		1463B8731F8A8A5B002D9C4F /* Alamofire.framework */ = {isa = PBXFileReference; lastKnownFileType = wrapper.framework; name = Alamofire.framework; path = Carthage/Build/iOS/Alamofire.framework; sourceTree = "<group>"; };
 		147E26EB1F5B14B300C1F513 /* HTTPTask.swift */ = {isa = PBXFileReference; lastKnownFileType = sourcecode.swift; path = HTTPTask.swift; sourceTree = "<group>"; };
->>>>>>> 4660d0ef
 		149749421F8923EC00FA4900 /* AnyEncodable.swift */ = {isa = PBXFileReference; lastKnownFileType = sourcecode.swift; path = AnyEncodable.swift; sourceTree = "<group>"; };
 		149749441F892E2F00FA4900 /* URLRequest+Encoding.swift */ = {isa = PBXFileReference; lastKnownFileType = sourcecode.swift; path = "URLRequest+Encoding.swift"; sourceTree = "<group>"; };
 		14FB7A3E1F3E089900308949 /* Single+Response.swift */ = {isa = PBXFileReference; lastKnownFileType = sourcecode.swift; path = "Single+Response.swift"; sourceTree = "<group>"; };
@@ -308,11 +299,8 @@
 			files = (
 				D195C09A24748730005F6E98 /* CombineMoya.framework in Frameworks */,
 				CCB85FCA228B3D1800AAB253 /* Moya.framework in Frameworks */,
-<<<<<<< HEAD
-=======
 				1463B8801F8A8A7F002D9C4F /* Alamofire.framework in Frameworks */,
 				F57D5DF42773C09B0057E577 /* AsyncMoya.framework in Frameworks */,
->>>>>>> 4660d0ef
 			);
 			runOnlyForDeploymentPostprocessing = 0;
 		};
