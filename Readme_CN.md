[![CircleCI](https://img.shields.io/circleci/project/github/Moya/Moya/master.svg)](https://circleci.com/gh/Moya/Moya/tree/master)
[![codecov.io](https://codecov.io/github/Moya/Moya/coverage.svg?branch=master)](https://codecov.io/github/Moya/Moya?branch=master)
[![Carthage compatible](https://img.shields.io/badge/Carthage-compatible-4BC51D.svg?style=flat)](https://github.com/Carthage/Carthage)
[![CocoaPods compatible](https://img.shields.io/cocoapods/v/Moya.svg)](https://cocoapods.org/pods/Moya)
[![Swift Package Manager compatible](https://img.shields.io/badge/Swift%20Package%20Manager-compatible-brightgreen.svg)](https://github.com/apple/swift-package-manager)


<p align="center">
  <img height="160" src="web/logo_github.png" />
</p>

您是个聪明的开发者. 您可能使用 [Alamofire](https://github.com/Alamofire/Alamofire) 来抽象访问
`URLSession` ，以及所有那些您并不真正关心的糟糕细节。 但是,
就像许多聪明开发者一样, 您编写专有的网络抽象层. 它们可能被称作 "APIManager" 或者 "NetworkModel", 并且它们总是以眼泪结束。
![Moya Overview](web/diagram.png)

在iOS App中，专有网络层非常常见. 但它们有以下缺点:

- 编写新项目很困难 ("我从哪儿开始呢?")
- 维护现有的项目很困难 ("天啊, 这一团糟...")
- 编写单元测试很困难 ("我该怎么做呢?")

所以，Moya的基本思想是，提供一些网络抽象层，它们被充分的封装了且实际上直接调用了Alamofire. 它不仅在普通的简单的事情上很容易使用，而且在综合的复杂的事情上也容易使用

> 如果你使用 Alamofire 来抽象 `URLSession`, 那为什么不使用一些方式来抽象URLs和parameters等等的本质呢?

Moya的一些特色功能:

- 对正确的API端点访问进行编译时检查.
- 让您使用关联的枚举值定义不同端点的清晰用法.
- 把test stub作为一等公民，所以单元测试超级简单.

您可以在 [愿景文档](Vision_CN.md)中查看更多关于项目方向的信息

## 示例项目

在Demo 文件夹下有个示例项目. 为了使用它, 运行 `pod install` 来下载需要的库. 玩得开心!

## 项目状态

这个项目正在积极的开发中, 并且它正被用于 [Artsy's
new auction app](https://github.com/Artsy/eidolon). 我们认为它已经可以用于生产了。


## 安装

### Moya 版本 vs Swift 版本.

下面显示了Moya版本与其对应的Swift版本.

| Swift | Moya          | RxMoya        | ReactiveMoya  |
| ----- | ------------- |---------------|---------------|
| 4.X   | >= 9.0        | -             | >= 9.0        |
| 3.X   | 8.0.0 - 8.0.5 | 8.0.0 - 8.0.5 | 8.0.0 - 8.0.5 |
| 2.3   | 7.0.2 - 7.0.4 | 7.0.2 - 7.0.4 | 7.0.2 - 7.0.4 |
| 2.2   | <= 7.0.1      | <= 7.0.1      | <= 7.0.1      |

**升级到Moya的最新主版本? 查看我们的 [迁移向导](https://github.com/Moya/Moya/blob/master/docs_CN/MigrationGuides.md).**

### Swift 包管理器

要集成使用苹果的Swift包管理器，请将以下内容作为依赖项添加到`Package.swift`:

```swift
.Package(url: "https://github.com/Moya/Moya.git", majorVersion: 9)
```

然后指定 `.Target(name: "Moya")` 使用Moya的依赖项.
这里有个例子 `PackageDescription`:

```swift
import PackageDescription

let package = Package(
    name: "MyApp",
    dependencies: [
        .Package(url: "https://github.com/Moya/Moya.git", majorVersion: 9)
    ]
)
```

### CocoaPods

在您的Podfile文件中使用Moya:

```rb
pod 'Moya'

# or 

pod 'Moya/RxSwift'

# or

pod 'Moya/ReactiveSwift'
```

然后运行 `pod install`.

在任何您想使用Moya的文件中，请导入框架，通过 `import Moya`.

### Carthage

Carthage 用户可以指向这个仓库并且使用他们想要的任何一个生成的框架, `Moya`, `RxMoya`, 或者 `ReactiveMoya`.

在你的Cartfile中添加下面的代码:

```
github "Moya/Moya"
```

然后运行 `carthage update`.

如果这是你首次在项目中使用Carthage ，那么你需要进行一些额外的步骤，它们在 [over at Carthage](https://github.com/Carthage/Carthage#adding-frameworks-to-an-application)中有解释.

### 手动

- 打开 Terminal, `cd` 到您项目的顶层目录, 如果您的项目没有初始化git作为仓库，然后运行下面的命令:

```bash
$ git init
```

- 通过运行以下命令来添加Alamofire, Result & Moya 作为git子模块 [submodule](http://git-scm.com/docs/git-submodule) :

```bash
$ git submodule add https://github.com/Alamofire/Alamofire.git
$ git submodule add https://github.com/antitypical/Result.git
$ git submodule add https://github.com/Moya/Moya.git
```

- 打开新建的 `Alamofire` 文件夹, 并且把 `Alamofire.xcodeproj` 拖拽到你XCode项目中的Project Navigator 里. 对Result文件夹下的 `Result.xcodeproj` 和Moya文件夹下的 `Moya.xcodeproj` 做同样的操作.

> 它们应该嵌套在应用程序的蓝色项目图标下面. 对于它们是在其他Xcode组的上面或者下面这都没关系.

- 核查xcodeprojs的部署目标与你项目导航器中的应用程序目标一致.
- 下一步, 在Project Navigator（蓝色的项目图标）中选择你的应用项目然后导航到target配置窗口，并且在侧栏中的“Targets”标题下选择应用程序目标.
- 在窗口顶部的标签栏中，打开"General"面板。
- 在 "Embedded Binaries"区域的下面点击 `+`按钮 .
- You will see two different `Alamofire.xcodeproj` folders each with two different versions of the `Alamofire.framework` nested inside a `Products` folder.

> It does not matter which `Products` folder you choose from, but it does matter whether you choose the top or bottom `Alamofire.framework`.

- 为iOS选择顶部的 `Alamofire.framework` ，下面的是用于OS X的.

> You can verify which one you selected by inspecting the build log for your project. The build target for `Alamofire` will be listed as either `Alamofire iOS`, `Alamofire macOS`, `Alamofire tvOS` or `Alamofire watchOS`.

- 点击  "Embedded Binaries" 下面的`+` 按钮 为`Result`添加你需要的构建目标 .
- 再次点击 `+` 按钮为`Moya`添加正确的构建目标.

- 这就完事了!

> The three frameworks are automagically added as a target dependency, linked framework and embedded framework in a copy files build phase which is all you need to build on the simulator and a device.

## 用法

在 [一些设置](docs/Examples/Basic.md)之后, 使用Moya相当的简单。 您可以像下面的方式访问API:

```swift
provider = MoyaProvider<GitHub>()
provider.request(.zen) { result in
    switch result {
    case let .success(moyaResponse):
        let data = moyaResponse.data
        let statusCode = moyaResponse.statusCode
        // do something with the response data or statusCode
    case let .failure(error):
        // this means there was a network failure - either the request
        // wasn't sent (connectivity), or no response was received (server
        // timed out).  If the server responds with a 4xx or 5xx error, that
        // will be sent as a ".success"-ful response.
    }
}
```

这个一个基本的示例。 很多API请求都需要参数。 Moya将参数编码到enum中，来访问端点，就像这样:

```swift
provider = MoyaProvider<GitHub>()
provider.request(.userProfile("ashfurrow")) { result in
    // do something with the result
}
```

URLs不在有书写错误.参数值不在有缺失. 混乱的参数编码也不在有.

更多示例，查看 [documentation](docs_CN/Examples).

## Reactive 扩展

更酷的是响应式扩展。 Moya 为
[ReactiveSwift](https://github.com/ReactiveCocoa/ReactiveSwift) 和
[RxSwift](https://github.com/ReactiveX/RxSwift)提供了响应式扩展.

### ReactiveSwift

[`ReactiveSwift` extension](docs/ReactiveSwift.md) 提供了 `reactive.request(:callbackQueue:)` 和 
`reactive.requestWithProgress(:callbackQueue:)` 两种立即返回  
`SignalProducer`对象的方法 ，你可以start, bind, map, 或任何你想做的. 

为了处理错误, 比如, 我们可以像下面这样处理:

```swift
provider = MoyaProvider<GitHub>()
provider.reactive.request(.userProfile("ashfurrow")).start { event in
    switch event {
    case let .value(response):
        image = UIImage(data: response.data)
    case let .failed(error):
        print(error)
    default:
        break
    }
}
```

### RxSwift

[`RxSwift` extension](docs/RxSwift.md) 也提供了 `rx.request(:callbackQueue:)` 和 
`rx.requestWithProgress(:callbackQueue:)` 两种方法, 但是这两个方法返回类型完全不一样. 在正常情况下 `rx.request(:callbackQueue)`, 返回类型是 `Single<Response>` ，它要么发送单个元素要么发送一个错误。而 `rx.requestWithProgress(:callbackQueue:)`, 返回类型是 `Observable<ProgressResponse>`, 因为我们可能从进度中获取多个事件和响应的最后一个事件。

为了处理错误, 例如, 我们可以像下面这样处理:

```swift
provider = MoyaProvider<GitHub>()
provider.rx.request(.userProfile("ashfurrow")).subscribe { event in
    switch event {
    case let .success(response):
        image = UIImage(data: response.data)
    case let .error(error):
        print(error)
    }
}
```

除了使用信号而不是回调闭包之外，还有RxSwift和ReactiveSwift的一系列信号操作符，它们可以把从网络响应接收到的数据映分别通过`mapImage()`, `mapJSON()`, and `mapString()`射成一个图片、一些json或者一个字符串。如果映射不成功，您将会从信号中得到一个错误。您还可以使用一些方便的方法来过滤某些状态码。这意味着您可以将处理API错误（比如400）的代码放置在与处理无效响应代码相同的位置上。

## 社区项目

[Moya有一个很棒的社区，有些人已经创建了一些非常有用的扩展。](https://github.com/Moya/Moya/blob/master/docs/CommunityProjects.md)

## 贡献

嗨! 你喜欢 Moya吗? 非常棒! 我们的确需要您的帮助!

开源不仅仅是写代码. Moya 可以在以下几个方面需要您的帮助:

- 发现 (报告!) bugs.
- 新功能建议.
- 在issues上回答问题.
- 文档的改进.
- 审查 pull requests.
- 帮助管理issues优先级.
- 修复bug /新功能.

如果您对其中任何一个感兴趣，请发送一个请求! 经过几轮贡献, 我们会把您作为管理员添加到repo中，这样您就可以合并pull 请求并且帮助驾驶这艘船:ship: 您可以在 [in our contributor guidelines](https://github.com/Moya/Moya/blob/master/Contributing.md).阅读更多详情

Moya's 社区拥有巨大的正能量, 并且维护人员致力于让事情变得更棒. 像 [in the CocoaPods community](https://github.com/CocoaPods/CocoaPods/wiki/Communication-&-Design-Rules), 总是提取积极的意图; 即使评论听起来非常刻薄, 它会让人从怀疑中受益

请注意，这个项目是用Contributor Code of Conduct发布的. 为了参与到这个项目中来，您需要遵守 [its terms](https://github.com/Moya/Moya/blob/master/Code%20of%20Conduct.md)中条目.

### 新增源文件

如果您从Moya添加或者移除一个源文件, 相应的改变需要在这个仓库的根目录的Moya.xcodeproj中同步. 这个项目要用于Carthage. 但是别担心, 如果你提交请求时忘了，会收到一个自动的警告.

### 帮助我们改进Moya文档
<<<<<<< HEAD
无论您是核心成员还是用户，您可以通过改进文档对Moya做出重大的贡献。如何帮助我们：
=======
无论您是核心成员还是用户，您可以通过改进文档对Moya做出宝贵的贡献。如何帮助我们：
>>>>>>> e10aac05

 - 向我们发送有关您认为令人困惑或缺少的意见
 - 建议更好的措辞或解释某些功能的方法
 - 通过GitHub向我们发送pull requests
<<<<<<< HEAD
 - 改进[中文文档](Readme_CN.md)
=======

>>>>>>> e10aac05

## 许可证

Moya 是在 MIT license下发布的. 更多信息查看 [License.md](License.md) 。<|MERGE_RESOLUTION|>--- conflicted
+++ resolved
@@ -264,20 +264,16 @@
 如果您从Moya添加或者移除一个源文件, 相应的改变需要在这个仓库的根目录的Moya.xcodeproj中同步. 这个项目要用于Carthage. 但是别担心, 如果你提交请求时忘了，会收到一个自动的警告.
 
 ### 帮助我们改进Moya文档
-<<<<<<< HEAD
+
 无论您是核心成员还是用户，您可以通过改进文档对Moya做出重大的贡献。如何帮助我们：
-=======
-无论您是核心成员还是用户，您可以通过改进文档对Moya做出宝贵的贡献。如何帮助我们：
->>>>>>> e10aac05
+
+
 
  - 向我们发送有关您认为令人困惑或缺少的意见
  - 建议更好的措辞或解释某些功能的方法
  - 通过GitHub向我们发送pull requests
-<<<<<<< HEAD
  - 改进[中文文档](Readme_CN.md)
-=======
-
->>>>>>> e10aac05
+
 
 ## 许可证
 
